#!/usr/bin/env python
# -*- coding: UTF-8 -*-

# Copyright (c) 2020, Sandflow Consulting LLC
#
# Redistribution and use in source and binary forms, with or without
# modification, are permitted provided that the following conditions are met:
#
# 1. Redistributions of source code must retain the above copyright notice, this
#    list of conditions and the following disclaimer.
# 2. Redistributions in binary form must reproduce the above copyright notice,
#    this list of conditions and the following disclaimer in the documentation
#    and/or other materials provided with the distribution.
#
# THIS SOFTWARE IS PROVIDED BY THE COPYRIGHT HOLDERS AND CONTRIBUTORS "AS IS" AND
# ANY EXPRESS OR IMPLIED WARRANTIES, INCLUDING, BUT NOT LIMITED TO, THE IMPLIED
# WARRANTIES OF MERCHANTABILITY AND FITNESS FOR A PARTICULAR PURPOSE ARE
# DISCLAIMED. IN NO EVENT SHALL THE COPYRIGHT OWNER OR CONTRIBUTORS BE LIABLE FOR
# ANY DIRECT, INDIRECT, INCIDENTAL, SPECIAL, EXEMPLARY, OR CONSEQUENTIAL DAMAGES
# (INCLUDING, BUT NOT LIMITED TO, PROCUREMENT OF SUBSTITUTE GOODS OR SERVICES;
# LOSS OF USE, DATA, OR PROFITS; OR BUSINESS INTERRUPTION) HOWEVER CAUSED AND
# ON ANY THEORY OF LIABILITY, WHETHER IN CONTRACT, STRICT LIABILITY, OR TORT
# (INCLUDING NEGLIGENCE OR OTHERWISE) ARISING IN ANY WAY OUT OF THE USE OF THIS
# SOFTWARE, EVEN IF ADVISED OF THE POSSIBILITY OF SUCH DAMAGE.

'''Data model'''

from __future__ import annotations
import typing
from enum import Enum
from fractions import Fraction
from dataclasses import dataclass
import re
from ttconv.style_properties import StyleProperties
from ttconv.style_properties import StyleProperty
#
# Content Elements
#

class WhiteSpaceHandling(Enum):
  '''Enumerates the strategy for handling white spaces in text nodes.'''
  PRESERVE = "preserve"
  DEFAULT = "default"

@dataclass(frozen=True)
class DiscreteAnimationStep:
  '''Represents a discrete change in the value of a style property over time (see TTML `set` element)
  '''
  style_property: StyleProperty
  begin: typing.Optional[Fraction]
  end: typing.Optional[Fraction]
  value: typing.Any

  def __post_init__(self):
    if self.style_property is None:
      raise ValueError("style_property cannot be None")

    if self.value is None:
      raise ValueError("value cannot be None")

    if self.style_property not in StyleProperties.ALL:
      raise ValueError("Invalid style property")

    if not self.style_property.validate(self.value):
      raise ValueError("Invalid style property value")

    

class ContentElement:
  '''Abstract base class for all content elements in the model.'''

  def __init__(self, doc=None):

    # space handling

    self._space = WhiteSpaceHandling.DEFAULT

    # language

    self._lang = ""
    
    # owner document

    self._doc = doc

    # hierarchy

    self._first_child = None
    self._last_child = None
    self._parent = None
    self._previous_sibling = None
    self._next_sibling = None

    # styles

    self._styles = {}

    # animation

    self._sets = []

    # layout

    self._region = None

    # timing

    self._begin = None
    self._end = None

    # id

    self._id = None

  # document

  def is_attached(self) -> bool:
    '''Returns whether the element belongs to a `Document`.'''
    return self.get_doc() is not None

  def get_doc(self) -> typing.Optional[Document]:
    '''Returns the `Document` to which the element belongs, or `None` otherwise.'''
    return self._doc

  def set_doc(self, doc: Document):
    '''Attaches the element to `doc`, or detaches it from its current owning
    `Document` if `doc` is `None`.'''

    if doc is None:

      # detaching

      if self.parent() is not None:
        raise RuntimeError("Element must be removed from parent first")

      self.set_region(None)

    else:

      # attaching

      for e in self.dfs_iterator():
        if e.is_attached():
          raise RuntimeError("Element must be detached first")

    self._doc = doc

    for e in self:
      e.set_doc(doc)

  # hierarchical structure

  def has_children(self) -> bool:
    '''Returns whether the element has children elements.'''
    return self._first_child is not None

  def root(self) -> ContentElement:
    '''Returns the root of the tree to which the element belongs.'''
    root = self

    while root.parent() is not None:
      root = root.parent()

    return root

  def next_sibling(self) ->  typing.Optional[ContentElement]:
    '''Returns the next sibling of the element, or None if none exists.'''
    return self._next_sibling

  def previous_sibling(self) -> typing.Optional[ContentElement]:
    '''Returns the previous sibling of the element, or None if none exists.'''
    return self._previous_sibling

  def parent(self) -> typing.Optional[ContentElement]:
    '''Returns the parent of the element, or None if the element is the root of the hierarchy.'''
    return self._parent

  def remove(self):
    '''Removes the element from the list of children of its parent,
    or does nothing if the element is the root.'''

    if self._parent is None:
      return

    self._parent.remove_child(self)

  def remove_child(self, child: ContentElement):
    '''Remove `child` from the list of children of the element.'''

    if child not in list(self):
      raise ValueError("Element is not a child of this element")

    # pylint: disable=W0212

    if self._first_child is child:
      self._first_child = child._next_sibling

    if self._last_child is child:
      self._last_child = child._previous_sibling

    if child._previous_sibling is not None:
      child._previous_sibling._next_sibling = child._next_sibling

    if child._next_sibling is not None:
      child._next_sibling._previous_sibling = child._previous_sibling

    child._parent = None
    child._next_sibling = None
    child._previous_sibling = None

    # pylint: enable=W0212

  def remove_children(self):
    '''Remove all children of the element.'''

    for c in list(self):
      self.remove_child(c)

  def push_child(self, child: ContentElement):
    '''Adds `child` as a child of the element.'''

    if child.parent() is not None:
      raise RuntimeError("Element already has a parent")

    if child.get_doc() != self.get_doc():
      raise RuntimeError("Element belongs to a different document")

    if child is self:
      raise RuntimeError("Cannot add a root element to its descendents")

    # pylint: disable=W0212

    child._parent = self

    child._previous_sibling = self._last_child
    child._next_sibling = None

    if self._last_child is not None:
      self._last_child._next_sibling = child

    if self._first_child is None:
      self._first_child = child

    self._last_child = child

    # pylint: enable=W0212

  def push_children(self, children: typing.Iterable[ContentElement]):
    '''Adds `children` as children of the element. Unless overridden, this method simply
    calls `push_child` repeatedly. Elements that require children to appear in a certain
    order can override this method.'''

    for c in children:
      self.push_child(c)

  def __iter__(self) -> typing.Iterator[ContentElement]:
    '''Returns an iterator over the children of the element.'''
    child = self._first_child
    while child is not None:
      yield child
      child = child._next_sibling

  def dfs_iterator(self) -> typing.Iterator[ContentElement]:
    '''Returns an iterator over all elements in the tree rooted at the element,
    in depth-first search order.'''
    yield self
    for c in self:
      yield from c.dfs_iterator()

  # id property

  def get_id(self) -> str:
    '''Returns the `id` of the element'''
    return self._id

  _XML_ID_REGEXP = re.compile(r'^[a-zA-Z_][\w.-]*$')

  def set_id(self, element_id: str):
    '''Sets the `id` of the element'''
    if not (
        (isinstance(element_id, str) and self._XML_ID_REGEXP.match(element_id)) 
        or element_id is None
      ):
      raise TypeError("Element id must be a valid xml:id string")

    self._id = element_id
  
  # style properties

  def get_style(self, style_prop: StyleProperty):
    '''Returns the value for the style property `style_prop`, or None.'''
    return self._styles.get(style_prop)

  def set_style(self, style_prop: StyleProperty, value: typing.Any):
    '''Sets the value for the style property `style_prop` to `value`.'''
    if style_prop not in StyleProperties.ALL:
      raise ValueError("Invalid style property")

    if value is None:

      self._styles.pop(style_prop, None)

    else:

      if not style_prop.validate(value):
        raise ValueError(f"Invalid value {value} for style property {style_prop}")

      self._styles[style_prop] = value

  _applicableStyles: typing.Set[StyleProperty] = frozenset()

  def is_style_applicable(self, style_prop: StyleProperty) -> bool:
    '''Whether the style property `style_prop` apply to the element'''
    return style_prop in self._applicableStyles

  # layout properties

  def set_region(self, region: typing.Optional[Region]):
    '''Sets the region associated with the element, or None if the element
    is not associated with any region.'''

    if region is not None:
      if self.get_doc() is None:
        raise ValueError("Not associated with a document")
        
      if not self.get_doc().has_region(region.get_id()):
        raise ValueError("Region is unknown")

    self._region = region

  def get_region(self) -> typing.Optional[Region]:
    '''Returns the region associated with the element, or None if the element is
    not associated with any region.'''
    return self._region

  # timing properties

  def set_begin(self, time_offset: typing.Optional[Fraction]):
    '''Sets the (inclusive) begin time of the element, in seconds.'''
    self._begin = time_offset

  def get_begin(self) -> typing.Optional[Fraction]:
    '''Returns the (inclusive) begin time of the element, in seconds.'''
    return self._begin

  def set_end(self, time_offset: typing.Optional[Fraction]):
    '''Sets the (exclusive) end time of the element, in seconds.'''
    self._end = time_offset

  def get_end(self) -> typing.Optional[Fraction]:
    '''Returns the (exclusive) end time of the element, in seconds.'''
    return self._end

  # discrete animation

  def add_animation_step(self, step: DiscreteAnimationStep):
    '''Adds an animation step to the element
    '''
    if not isinstance(step, DiscreteAnimationStep):
      raise TypeError("Must be a discrete animation step")

    self._sets.append(step)

  def remove_animation_step(self, step: DiscreteAnimationStep):
    '''Remove `step` from the discrete animation steps associated with the element
    '''
    self._sets.remove(step)

  def iter_animation_steps(self) -> typing.Iterator[DiscreteAnimationStep]:
    '''Returns an iterator over the discrete animation steps associated with the element
    '''
    return iter(self._sets)


  # white space handling

  def set_space(self, wsh: WhiteSpaceHandling):
    '''Sets the white space handling strategy for text nodes of the element.'''
    if wsh not in WhiteSpaceHandling.__members__.values():
      raise TypeError("Must be a WhiteSpaceHandling value")

    self._space = wsh

  def get_space(self) -> WhiteSpaceHandling:
    '''Returns the white space handling strategy for text nodes of the element.'''
    return self._space

  # language

  def set_lang(self, language: str):
    '''Sets the langugage of the element, as an RFC 5646 language tag.'''
    self._lang = str(language)

  def get_lang(self) -> str:
    '''Returns the langugage of the element, as an RFC 5646 language tag.'''
    return self._lang


  
class Body(ContentElement):
  '''Body element, as specified in TTML2'''

  _applicableStyles = frozenset([
    StyleProperties.Display,
    StyleProperties.Opacity,
    StyleProperties.Visibility
    ])

  def push_child(self, child):
    if not isinstance(child, Div):
      raise TypeError("Children of body must be div instances")
    super().push_child(child)


  
class Div(ContentElement):
  '''Div element, as specified in TTML2'''

  _applicableStyles = frozenset([
    StyleProperties.BackgroundColor,
    StyleProperties.Display,
    StyleProperties.Opacity,
    StyleProperties.Visibility
    ])

  def push_child(self, child):
    if not isinstance(child, (P, Div)):
      raise TypeError("Children of body must be P instances")
    super().push_child(child)


  
class P(ContentElement):
  '''P element, as specified in TTML2'''

  _applicableStyles = frozenset([
    StyleProperties.BackgroundColor,
    StyleProperties.Direction,
    StyleProperties.Display,
    StyleProperties.FillLineGap,
    StyleProperties.LineHeight,
    StyleProperties.LinePadding,
    StyleProperties.MultiRowAlign,
    StyleProperties.Opacity,
    StyleProperties.RubyReserve,
    StyleProperties.Shear,
    StyleProperties.TextAlign,
    StyleProperties.UnicodeBidi,
    StyleProperties.Visibility
    ])

  def push_child(self, child):
    if not isinstance(child, (Span, Br, Ruby)):
      raise TypeError("Children of p must be span, br or ruby instances")
    super().push_child(child)


  
class Span(ContentElement):
  '''Span element, as specified in TTML2'''

  _applicableStyles = frozenset([
    StyleProperties.BackgroundColor,
    StyleProperties.Color,
    StyleProperties.Direction,
    StyleProperties.Display,
    StyleProperties.FontFamily,
    StyleProperties.FontSize,
    StyleProperties.FontStyle,
    StyleProperties.FontWeight,
    StyleProperties.Opacity,
    StyleProperties.TextCombine,
    StyleProperties.TextDecoration,
    StyleProperties.TextEmphasis,
    StyleProperties.TextOutline,
    StyleProperties.TextShadow,
    StyleProperties.UnicodeBidi,
    StyleProperties.Visibility,
    StyleProperties.WrapOption
    ])

  def push_child(self, child):
    if not isinstance(child, (Span, Br, Text)):
      raise TypeError("Children of span must be span or br instances")
    super().push_child(child)



class Br(ContentElement):
  '''Br element, as specified in TTML2'''

  def push_child(self, child):
    raise TypeError("Br elements cannot have children")

  def set_begin(self, time_offset):
    raise RuntimeError("Br elements do not have temporeal properties")

  def set_end(self, time_offset):
    raise RuntimeError("Br elements do not have temporal properties")

  def set_region(self, region):
    raise RuntimeError("Br elements are not associated with a region")


class Ruby(ContentElement):
  '''Ruby element, as specified in TTML2'''

  _applicableStyles = frozenset([
    StyleProperties.BackgroundColor,
    StyleProperties.Direction,
    StyleProperties.Display,
    StyleProperties.Opacity,
    StyleProperties.RubyAlign,
    StyleProperties.Visibility,
    ])

  def push_child(self, child: ContentElement):
    raise RuntimeError("Ruby children must be added using `push_children`")

  def remove_child(self, child: ContentElement):
    raise RuntimeError("Ruby children must be removed using `remove_children`")

  def push_children(self, children: typing.Iterable[ContentElement]):
    if self.has_children():
      raise RuntimeError("Remove all ruby children before adding more.")

    ts = [type(x) for x in children]

    if ts not in [[Rb, Rt], [Rb, Rp, Rt, Rp], [Rbc, Rtc], [Rbc, Rtc, Rtc]]:
      raise ValueError("Children of ruby do not conform to requirements")

    for child in children:
      super().push_child(child)

  def remove_children(self):
    '''Remove all children of the element.'''

    for child in list(self):
      super().remove_child(child)

class Rb(ContentElement):
  '''Rb element, as specified in TTML2'''

  _applicableStyles = frozenset([
    StyleProperties.BackgroundColor,
    StyleProperties.Color,
    StyleProperties.Direction,
    StyleProperties.Display,
    StyleProperties.FontFamily,
    StyleProperties.FontSize,
    StyleProperties.FontStyle,
    StyleProperties.FontWeight,
    StyleProperties.Opacity,
    StyleProperties.TextCombine,
    StyleProperties.TextDecoration,
    StyleProperties.TextEmphasis,
    StyleProperties.TextOutline,
    StyleProperties.TextShadow,
    StyleProperties.UnicodeBidi,
    StyleProperties.Visibility,
    StyleProperties.WrapOption
    ])

  def push_child(self, child):
    if not isinstance(child, Span):
      raise TypeError("Children of rb must be span instances")
    super().push_child(child)

class Rbc(ContentElement):
  '''Rbc element, as specified in TTML2'''

  _applicableStyles = frozenset([
    StyleProperties.BackgroundColor,
    StyleProperties.Direction,
    StyleProperties.Display,
    StyleProperties.Opacity,
    StyleProperties.Visibility,
    ])

  def push_child(self, child):
    if not isinstance(child, Rb):
      raise TypeError("Children of rc must be rb instances")
    super().push_child(child)

class Rp(ContentElement):
  '''Rp element, as specified in TTML2'''

  _applicableStyles = frozenset([
    StyleProperties.BackgroundColor,
    StyleProperties.Color,
    StyleProperties.Direction,
    StyleProperties.Display,
    StyleProperties.FontFamily,
    StyleProperties.FontSize,
    StyleProperties.FontStyle,
    StyleProperties.FontWeight,
    StyleProperties.Opacity,
    StyleProperties.TextCombine,
    StyleProperties.TextDecoration,
    StyleProperties.TextEmphasis,
    StyleProperties.TextOutline,
    StyleProperties.TextShadow,
    StyleProperties.UnicodeBidi,
    StyleProperties.Visibility,
    StyleProperties.WrapOption
    ])

  def push_child(self, child):
    if not isinstance(child, Span):
      raise TypeError("Children of rp must be span instances")
    super().push_child(child)


class Rt(ContentElement):
  '''Rt element, as specified in TTML2'''

  _applicableStyles = frozenset([
    StyleProperties.BackgroundColor,
    StyleProperties.Color,
    StyleProperties.Direction,
    StyleProperties.Display,
    StyleProperties.FontFamily,
    StyleProperties.FontSize,
    StyleProperties.FontStyle,
    StyleProperties.FontWeight,
    StyleProperties.Opacity,
    StyleProperties.RubyPosition,
    StyleProperties.TextCombine,
    StyleProperties.TextDecoration,
    StyleProperties.TextEmphasis,
    StyleProperties.TextOutline,
    StyleProperties.TextShadow,
    StyleProperties.UnicodeBidi,
    StyleProperties.Visibility,
    StyleProperties.WrapOption
    ])

  def push_child(self, child):
    if not isinstance(child, Span):
      raise TypeError("Children of rt must be span instances")
    super().push_child(child)


class Rtc(ContentElement):
  '''Rtc element, as specified in TTML2'''

  _applicableStyles = frozenset([
    StyleProperties.BackgroundColor,
    StyleProperties.Direction,
    StyleProperties.Display,
    StyleProperties.Opacity,
    StyleProperties.RubyPosition,
    StyleProperties.Visibility,
    ])

  def push_child(self, child):
    raise RuntimeError("Rtc children must be added using `push_children`")

  def remove_child(self, child: ContentElement):
    raise RuntimeError("Rtc children must be removed using `remove_children`")

  def push_children(self, children: typing.Iterable[ContentElement]):
    cs = list(children)

    if len(cs) > 2 and isinstance(cs[0], Rp) and isinstance(cs[-1], Rp):
      cs = cs[1:-1]

    if not all(isinstance(x, Rt) for x in cs):
      raise ValueError("Childre of rtc do not conform to requirements")

    for child in children:
      super().push_child(child)

  def remove_children(self):

    for child in list(self):
      super().remove_child(child)


class Text(ContentElement):
  '''Text node, as specified in TTML2'''

  def __init__(self, doc=None, text=""):
    self._text = text
    super().__init__(doc=doc)

  def push_child(self, child):
    raise RuntimeError("Text nodes cannot have children")

  def set_style(self, style_prop, value):
    raise RuntimeError("Text nodes cannot have style properties")

  def set_begin(self, time_offset):
    raise RuntimeError("Text nodes do not have temporeal properties")

  def set_end(self, time_offset):
    raise RuntimeError("Text nodes do not have temporal properties")

  def set_id(self, element_id):
    raise RuntimeError("Text nodes do not have an id")

  def set_region(self, region):
    raise RuntimeError("Text nodes are not associated with a region")

  def set_lang(self, language):
    raise RuntimeError("Text nodes are not associated with a language")

  def set_space(self, wsh):
    raise RuntimeError("Text nodes are not associated with space handling")

  # text contents

  def set_text(self, text: str):
    '''Set the text contents of the node'''
    if not isinstance(text, str):
      raise TypeError("Text must be a string")
    self._text = text

  def get_text(self) -> str:
    '''Get the text contents of the node'''
    return self._text



class Region(ContentElement):
  '''Out-of-line region element, as specified in TTML2'''

  _applicableStyles = frozenset([
    StyleProperties.BackgroundColor,
    StyleProperties.Disparity,
    StyleProperties.Display,
    StyleProperties.DisplayAlign,
    StyleProperties.Extent,
    StyleProperties.LuminanceGain,
    StyleProperties.Opacity,
    StyleProperties.Origin,
    StyleProperties.Overflow,
    StyleProperties.Padding,
    StyleProperties.ShowBackground,
    StyleProperties.Visibility,
    StyleProperties.WritingMode
    ])

  def __init__(self, region_id, doc=None):
    super().__init__(doc)
    
    if region_id is None:
      raise ValueError("Every region must have an id")

    self._id = str(region_id)

  def set_id(self, element_id):
    if element_id != self.get_id():
      raise RuntimeError("Region id is immutable")

  def push_child(self, child):
    raise RuntimeError("Region elements do not have children")

  def set_region(self, region):
    if region is not None:
      raise RuntimeError("Region elements cannot be associated with regions")
    super().set_region(region)

#
# Document
#

@dataclass(frozen=True)
class CellResolutionType:
  '''Value of the ttp:cellResolution attribute'''

  rows: int
  columns: int

  def __post_init__(self):
    if self.rows <= 0  or self.columns <= 0:
      raise ValueError("Rows and columns must be larger than 0")


@dataclass(frozen=True)
class PixelResolutionType:
  '''Extent of the root container in pixels'''

  width: int
  height: int

  def __post_init__(self):
    if self.height <= 0  or self.width <= 0:
      raise ValueError("Height and width must be larger than 0")


@dataclass(frozen=True)
class ActiveAreaType:
  '''Active area within the root container, measured as a fraction of the extent of the root container'''

  left_offset: float = 0
  top_offset: float = 0
  width: float = 1
  height: float = 1

  def __post_init__(self):
    if self.left_offset < 0  or self.left_offset > 1:
      raise ValueError("left_offset must be in the range [0, 1]")

    if self.top_offset < 0  or self.top_offset > 1:
      raise ValueError("top_offset must be in the range [0, 1]")

    if self.width < 0  or self.width > 1:
      raise ValueError("width must be in the range [0, 1]")

    if self.height < 0  or self.height > 1:
      raise ValueError("height must be in the range [0, 1]")

class Document:
  '''Base class for TTML documents, including ISDs, as specified in TTML2'''

  def __init__(self):
    self._regions = {}
    self._body = None
    self._initial_values = {}
    self._cell_resolution = CellResolutionType(rows=15, columns=32)
    self._px_resolution = PixelResolutionType(width=1920, height=1080)
<<<<<<< HEAD
    self._active_area = ActiveAreaType(0, 0, 1, 1)

  # active area

  def get_active_area(self) -> ActiveAreaType:
    '''Returns the active area of the document, by default the entirety of the root container area.
    '''
    return self._active_area

  def set_active_area(self, active_area: ActiveAreaType):
    '''Sets the cell resolution of the document.
    '''
    if not isinstance(active_area, ActiveAreaType):
      raise TypeError("Argument must be an instance of ActiveAreaType")

    self._active_area = active_area
=======
    self._dar = None

  # display aspect ratio

  def get_display_aspect_ratio(self) -> typing.Optional[Fraction]:
    '''Returns the display aspect ratio of the document, by default `None`'''
    return self._dar

  def set_display_aspect_ratio(self, dar: typing.Optional[Fraction]):
    '''Sets the display aspect ratio of the document to `dar`. If `dar` is `None`, the
    document will fill the root container area.'''
    if dar is not None or dar is not isinstance(dar, Fraction):
      raise TypeError("Argument must be an instance of Fraction or None")

    self._dar = dar
>>>>>>> d3da92bb

  # cell resolution

  def get_cell_resolution(self) -> CellResolutionType:
    '''Returns the cell resolution of the document, by default 15 rows by 32 columns.'''
    return self._cell_resolution

  def set_cell_resolution(self, cell_resolution: CellResolutionType):
    '''Sets the cell resolution of the document.'''
    if not isinstance(cell_resolution, CellResolutionType):
      raise TypeError("Argument must be an instance of CellResolutionType")

    self._cell_resolution = cell_resolution

  # pixel resolution

  def get_px_resolution(self) -> PixelResolutionType:
    '''Returns the pixel resolution of the document, by default 1920 by 1080.'''
    return self._px_resolution

  def set_px_resolution(self, px_resolution: PixelResolutionType):
    '''Sets the pixel resolution of the document'''
    if not isinstance(px_resolution, PixelResolutionType):
      raise TypeError("Argument must be an instance of PixelResolutionType")

    self._px_resolution = px_resolution

  # body

  def get_body(self) -> typing.Optional[Body]:
    '''Returns the body element of the document, or None'''
    return self._body

  def set_body(self, body: typing.Optional[Body]):
    '''Sets the body element of the document, which may be None'''
    if not isinstance(body, Body):
      raise TypeError("Argument must be an instance of Body")

    if body.parent() is not None:
      raise ValueError("Body must be a root element")

    self._body = body

  # regions

  def has_region(self, region_id: str) -> bool:
    '''Returns whether the document has a region with an id of `region_id`.'''
    return region_id in self._regions

  def put_region(self, region: Region):
    '''Adds a region to the document, replacing any existing region with the same `id`.'''
    if not isinstance(region, Region):
      raise TypeError("Argument must be an instance of Region")

    if region.get_doc() != self:
      raise ValueError("Region does not belongs to this document")

    self._regions[region.get_id()] = region

  def remove_region(self, region_id: str):
    '''Removes the region with `id == region_id` from the document and all content elements.'''
    region = self.get_region(region_id)

    if region is None:
      return

    # removes the region from all content elements

    body = self.get_body()

    if body is not None: 
      map(
        lambda e: e.get_region() and e.get_region().get_id() == region_id and e.set_region(None),
        body.dfs_iterator()
      )

    del self._regions[region_id]

  def get_region(self, region_id) -> typing.Optional[Region]:
    '''Returns the region with `id == region_id` or None, if none exists.'''
    return self._regions.get(region_id)

  def iter_regions(self) -> typing.Iterator[Region]:
    '''Returns an iterator over regions.'''
    return self._regions.values()

  # initial value

  def get_initial_value(self, style_prop: StyleProperty) -> typing.Any:
    '''Returns the initial value for the style property `style_prop`, or None otherwise.'''
    return self._initial_values.get(style_prop)

  def put_initial_value(self, style_prop: StyleProperty, initial_value: typing.Any):
    '''Adds an initial value for the style property `style_prop`,
    replacing any existing one for the same property. If `initial_value` is `None`,
    the initial value is removed.'''
    if style_prop not in StyleProperties.ALL:
      raise ValueError("Invalid style property")

    if initial_value is None:

      self.remove_initial_value(style_prop)

    else:

      if not style_prop.validate(initial_value):

        raise ValueError("Invalid value")

      self._initial_values[style_prop] = initial_value

  def remove_initial_value(self, style_prop: StyleProperty):
    '''Removes any initial value for the style property `style_prop`.'''
    self._initial_values.pop(style_prop, None)

  def has_initial_value(self, style_prop: StyleProperty) -> typing.Any:
    '''Returns whether the document has an initial value for the style property `style_prop`.'''
    return style_prop in self._initial_values

  def iter_initial_values(self) -> typing.Iterator[typing.Tuple[StyleProperty, typing.Any]]:
    '''Returns an iterator over (style property, initial value) pairs.'''
    return self._initial_values.items()<|MERGE_RESOLUTION|>--- conflicted
+++ resolved
@@ -820,8 +820,8 @@
     self._initial_values = {}
     self._cell_resolution = CellResolutionType(rows=15, columns=32)
     self._px_resolution = PixelResolutionType(width=1920, height=1080)
-<<<<<<< HEAD
     self._active_area = ActiveAreaType(0, 0, 1, 1)
+    self._dar = None
 
   # active area
 
@@ -837,23 +837,22 @@
       raise TypeError("Argument must be an instance of ActiveAreaType")
 
     self._active_area = active_area
-=======
-    self._dar = None
 
   # display aspect ratio
 
   def get_display_aspect_ratio(self) -> typing.Optional[Fraction]:
-    '''Returns the display aspect ratio of the document, by default `None`'''
+    '''Returns the display aspect ratio of the document, by default `None`
+    '''
     return self._dar
 
   def set_display_aspect_ratio(self, dar: typing.Optional[Fraction]):
     '''Sets the display aspect ratio of the document to `dar`. If `dar` is `None`, the
-    document will fill the root container area.'''
+    document will fill the root container area.
+    '''
     if dar is not None or dar is not isinstance(dar, Fraction):
       raise TypeError("Argument must be an instance of Fraction or None")
 
     self._dar = dar
->>>>>>> d3da92bb
 
   # cell resolution
 
