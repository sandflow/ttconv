--- conflicted
+++ resolved
@@ -25,25 +25,23 @@
 
 '''ttconv tt'''
 
+import logging
 import os
-import logging
 import sys
+import xml.etree.ElementTree as et
 from argparse import ArgumentParser
-import xml.etree.ElementTree as et
+from enum import Enum
 from pathlib import Path
-from enum import Enum
+
 import ttconv.imsc.reader as imsc_reader
 import ttconv.imsc.writer as imsc_writer
+import ttconv.scc.reader as scc_reader
 import ttconv.srt.writer as srt_writer
-import ttconv.scc.reader as scc_reader
 from ttconv.config import GeneralConfiguration
 from ttconv.imsc.config import ImscWriterConfiguration
 from ttconv.isd import IsdConfiguration
 
 LOGGER = logging.getLogger("ttconv")
-
-<<<<<<< HEAD
-READING = True
 
 CONFIGURATIONS = [
   GeneralConfiguration,
@@ -51,11 +49,8 @@
   IsdConfiguration
 ]
 
-# Print iterations progress
-def print_progress_bar (iteration, total, prefix = '', suffix = '', decimals = 1, length = 100, fill = '█', print_end = "\r"):
-=======
+
 class ProgressConsoleHandler(logging.StreamHandler):
->>>>>>> 090b79f5
   """
   A handler class which allows the cursor to stay on
   one line for selected messages
@@ -83,7 +78,7 @@
       fill = '█'
       filled_length = int(length * percent_progress)
       bar_val = fill * filled_length + '-' * (length - filled_length)
-      
+
       return f'\r{prefix} |{bar_val}| {100 * percent_progress:3.0f}% {suffix}'
 
     try:
@@ -101,7 +96,7 @@
           float(percent_progress)
         )
         self.last_progress_msg = msg
-  
+
       if self.is_writing_progress_bar and not is_progress_bar_record:
         # erase and over write the progress bar
         stream.write('\r')
@@ -131,8 +126,9 @@
 
     except (KeyboardInterrupt, SystemExit):
       raise
-    except: # pylint: disable=bare-except
+    except:  # pylint: disable=bare-except
       self.handleError(record)
+
 
 def progress_callback_read(percent_progress: float):
   '''Callback handler used by reader and writer.'''
@@ -140,10 +136,11 @@
     "%d%%",
     percent_progress,
     extra={
-      'progress_bar': ProgressConsoleHandler.ProgressType.read, 
+      'progress_bar': ProgressConsoleHandler.ProgressType.read,
       'percent_progress': percent_progress,
     }
   )
+
 
 def progress_callback_write(percent_progress: float):
   '''Callback handler used by reader and writer.'''
@@ -151,10 +148,11 @@
     "%d%%",
     percent_progress,
     extra={
-      'progress_bar': ProgressConsoleHandler.ProgressType.write, 
+      'progress_bar': ProgressConsoleHandler.ProgressType.write,
       'percent_progress': percent_progress,
     }
   )
+
 
 class FileTypes(Enum):
   '''Enumerates the types of supported'''
@@ -178,11 +176,13 @@
 
     return FileTypes(file_type)
 
+
 # Argument parsing setup
 #
 cli = ArgumentParser()
 subparsers = cli.add_subparsers(dest="subcommand")
 
+
 def argument(*name_or_flags, **kwargs):
   """Convenience function to properly format arguments to pass to the
   subcommand decorator."""
@@ -209,6 +209,7 @@
       $ python cli.py subcommand -d
 
   """
+
   def decorator(func):
     parser = parent.add_parser(func.__name__, description=func.__doc__)
     for arg in args:
@@ -221,12 +222,12 @@
 
 
 @subcommand([
-  argument("-i", "--input", help="Input file path", required=True), 
+  argument("-i", "--input", help="Input file path", required=True),
   argument("-o", "--output", help="Output file path", required=True),
   argument("--itype", help="Input file type", required=False),
   argument("--otype", help="Output file type", required=False)
-  ])
-def convert(args):  
+])
+def convert(args):
   '''Process input and output through the reader, converter, and writer'''
 
   inputfile = args.input
@@ -261,10 +262,10 @@
     model = scc_reader.to_model(file_as_str, progress_callback_read)
   else:
     if args.itype is not None:
-      exit_str  = f'Input type {args.itype} is not supported'
+      exit_str = f'Input type {args.itype} is not supported'
     else:
-      exit_str  = f'Input file is {args.input} is not supported'
-    
+      exit_str = f'Input file is {args.input} is not supported'
+
     LOGGER.error(exit_str)
     sys.exit(exit_str)
 
@@ -293,9 +294,9 @@
 
   else:
     if args.otype is not None:
-      exit_str  = f'Output type {args.otype} is not supported'
+      exit_str = f'Output type {args.otype} is not supported'
     else:
-      exit_str  = f'Output file is {args.output} is not supported'
+      exit_str = f'Output file is {args.output} is not supported'
 
     LOGGER.error(exit_str)
     sys.exit(exit_str)
@@ -307,12 +308,14 @@
 
   print(args.input)
   LOGGER.info("Input file is %s", args.input)
+
 
 # Ensure that the handler is added only once/globally
 # Otherwise the handler will be called multiple times
 progress = ProgressConsoleHandler()
 LOGGER.addHandler(progress)
-LOGGER.setLevel(logging.INFO) 
+LOGGER.setLevel(logging.INFO)
+
 
 def main(argv):
   '''Main application processing'''
@@ -323,5 +326,6 @@
   else:
     args.func(args)
 
+
 if __name__ == "__main__":
   main(sys.argv[1:])