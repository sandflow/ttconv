--- conflicted
+++ resolved
@@ -29,10 +29,7 @@
 import os
 import sys
 import json
-<<<<<<< HEAD
-=======
 import typing
->>>>>>> 324679c6
 import xml.etree.ElementTree as et
 from argparse import ArgumentParser
 from enum import Enum
@@ -44,25 +41,15 @@
 import ttconv.srt.writer as srt_writer
 from ttconv.config import ModuleConfiguration
 from ttconv.config import GeneralConfiguration
-<<<<<<< HEAD
-from ttconv.imsc.config import ImscWriterConfiguration
-from ttconv.isd import IsdConfiguration
-=======
 from ttconv.imsc.config import IMSCWriterConfiguration
 from ttconv.isd import ISDConfiguration
->>>>>>> 324679c6
 
 LOGGER = logging.getLogger("ttconv")
 
 CONFIGURATIONS = [
   GeneralConfiguration,
-<<<<<<< HEAD
-  ImscWriterConfiguration,
-  IsdConfiguration
-=======
   IMSCWriterConfiguration,
   ISDConfiguration
->>>>>>> 324679c6
 ]
 
 
@@ -197,11 +184,7 @@
     return FileTypes(file_type)
 
 
-<<<<<<< HEAD
-def read_config_from_json(config_class, json_data) -> ModuleConfiguration:
-=======
 def read_config_from_json(config_class, json_data) -> typing.Optional[ModuleConfiguration]:
->>>>>>> 324679c6
   """Returns a requested configuration from json data"""
   if config_class is None or json_data is None:
     return None
@@ -330,11 +313,7 @@
     #
     # Read the config
     #
-<<<<<<< HEAD
-    writer_config = read_config_from_json(ImscWriterConfiguration, json_config_data)
-=======
     writer_config = read_config_from_json(IMSCWriterConfiguration, json_config_data)
->>>>>>> 324679c6
 
     #
     # Construct and configure the writer
