--- conflicted
+++ resolved
@@ -32,11 +32,7 @@
 LOGGER = logging.getLogger(__name__)
 
 
-<<<<<<< HEAD
-def to_model(xml_tree, progress_callback=lambda _: None) -> model.Document:
-=======
-def to_model(xml_tree) -> model.ContentDocument:
->>>>>>> f80e8a1c
+def to_model(xml_tree, progress_callback=lambda _: None) -> model.ContentDocument:
   '''Convers an IMSC document to the data model'''
 
   xml_element = xml_tree.getroot()
