--- conflicted
+++ resolved
@@ -38,11 +38,7 @@
 # imsc writer
 #
 
-<<<<<<< HEAD
-def from_model(model_doc: model.ContentDocument, frame_rate = None):
-=======
-def from_model(model_doc: model.ContentDocument, progress_callback=lambda _: None):
->>>>>>> dad3a0a7
+def from_model(model_doc: model.ContentDocument, frame_rate = None, progress_callback=lambda _: None):
   '''Converts the data model to an IMSC document'''
   
   et.register_namespace("ttml", xml_ns.TTML)
@@ -52,9 +48,5 @@
   et.register_namespace("itts", xml_ns.ITTS)
     
   return et.ElementTree(
-<<<<<<< HEAD
-    imsc_elements.TTElement.from_model(model_doc, frame_rate)
-=======
-    imsc_elements.TTElement.from_model(model_doc, progress_callback)
->>>>>>> dad3a0a7
+    imsc_elements.TTElement.from_model(model_doc, frame_rate, progress_callback)
     )