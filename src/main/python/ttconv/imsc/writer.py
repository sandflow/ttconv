#!/usr/bin/env python
# -*- coding: UTF-8 -*-

# Copyright (c) 2020, Sandflow Consulting LLC
#
# Redistribution and use in source and binary forms, with or without
# modification, are permitted provided that the following conditions are met:
#
# 1. Redistributions of source code must retain the above copyright notice, this
#    list of conditions and the following disclaimer.
# 2. Redistributions in binary form must reproduce the above copyright notice,
#    this list of conditions and the following disclaimer in the documentation
#    and/or other materials provided with the distribution.
#
# THIS SOFTWARE IS PROVIDED BY THE COPYRIGHT HOLDERS AND CONTRIBUTORS "AS IS" AND
# ANY EXPRESS OR IMPLIED WARRANTIES, INCLUDING, BUT NOT LIMITED TO, THE IMPLIED
# WARRANTIES OF MERCHANTABILITY AND FITNESS FOR A PARTICULAR PURPOSE ARE
# DISCLAIMED. IN NO EVENT SHALL THE COPYRIGHT OWNER OR CONTRIBUTORS BE LIABLE FOR
# ANY DIRECT, INDIRECT, INCIDENTAL, SPECIAL, EXEMPLARY, OR CONSEQUENTIAL DAMAGES
# (INCLUDING, BUT NOT LIMITED TO, PROCUREMENT OF SUBSTITUTE GOODS OR SERVICES;
# LOSS OF USE, DATA, OR PROFITS; OR BUSINESS INTERRUPTION) HOWEVER CAUSED AND
# ON ANY THEORY OF LIABILITY, WHETHER IN CONTRACT, STRICT LIABILITY, OR TORT
# (INCLUDING NEGLIGENCE OR OTHERWISE) ARISING IN ANY WAY OUT OF THE USE OF THIS
# SOFTWARE, EVEN IF ADVISED OF THE POSSIBILITY OF SUCH DAMAGE.

'''IMSC writer'''

import logging
import xml.etree.ElementTree as et
import ttconv.imsc.elements as imsc_elements
import ttconv.imsc.namespaces as xml_ns
import ttconv.model as model

LOGGER = logging.getLogger(__name__)

#
# imsc writer
#

<<<<<<< HEAD
def from_model(model_doc: model.Document, progress_callback=lambda _: None):
=======
def from_model(model_doc: model.ContentDocument):
>>>>>>> f80e8a1c
  '''Converts the data model to an IMSC document'''

  et.register_namespace("ttml", xml_ns.TTML)
  et.register_namespace("ttp", xml_ns.TTP)
  et.register_namespace("tts", xml_ns.TTS)
  et.register_namespace("ittp", xml_ns.ITTP)
  et.register_namespace("itts", xml_ns.ITTS)
    
  return et.ElementTree(
    imsc_elements.TTElement.from_model(model_doc, progress_callback)
    )<|MERGE_RESOLUTION|>--- conflicted
+++ resolved
@@ -37,11 +37,7 @@
 # imsc writer
 #
 
-<<<<<<< HEAD
-def from_model(model_doc: model.Document, progress_callback=lambda _: None):
-=======
-def from_model(model_doc: model.ContentDocument):
->>>>>>> f80e8a1c
+def from_model(model_doc: model.ContentDocument, progress_callback=lambda _: None):
   '''Converts the data model to an IMSC document'''
 
   et.register_namespace("ttml", xml_ns.TTML)
