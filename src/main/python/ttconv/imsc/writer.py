--- conflicted
+++ resolved
@@ -43,11 +43,7 @@
 
 def from_model(
   model_doc: model.ContentDocument,
-<<<<<<< HEAD
-  config: typing.Optional[imsc_config.ImscWriterConfiguration] = None,
-=======
   config: typing.Optional[imsc_config.IMSCWriterConfiguration] = None,
->>>>>>> 324679c6
   progress_callback: typing.Callable[[numbers.Real], typing.NoReturn] = lambda _: None
   ):
   '''Converts the data model to an IMSC document. The writer regularly the `progress_callback` function, if provided,
