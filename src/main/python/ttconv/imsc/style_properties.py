#!/usr/bin/env python
# -*- coding: UTF-8 -*-

# Copyright (c) 2020, Sandflow Consulting LLC
#
# Redistribution and use in source and binary forms, with or without
# modification, are permitted provided that the following conditions are met:
#
# 1. Redistributions of source code must retain the above copyright notice, this
#    list of conditions and the following disclaimer.
# 2. Redistributions in binary form must reproduce the above copyright notice,
#    this list of conditions and the following disclaimer in the documentation
#    and/or other materials provided with the distribution.
#
# THIS SOFTWARE IS PROVIDED BY THE COPYRIGHT HOLDERS AND CONTRIBUTORS "AS IS" AND
# ANY EXPRESS OR IMPLIED WARRANTIES, INCLUDING, BUT NOT LIMITED TO, THE IMPLIED
# WARRANTIES OF MERCHANTABILITY AND FITNESS FOR A PARTICULAR PURPOSE ARE
# DISCLAIMED. IN NO EVENT SHALL THE COPYRIGHT OWNER OR CONTRIBUTORS BE LIABLE FOR
# ANY DIRECT, INDIRECT, INCIDENTAL, SPECIAL, EXEMPLARY, OR CONSEQUENTIAL DAMAGES
# (INCLUDING, BUT NOT LIMITED TO, PROCUREMENT OF SUBSTITUTE GOODS OR SERVICES;
# LOSS OF USE, DATA, OR PROFITS; OR BUSINESS INTERRUPTION) HOWEVER CAUSED AND
# ON ANY THEORY OF LIABILITY, WHETHER IN CONTRACT, STRICT LIABILITY, OR TORT
# (INCLUDING NEGLIGENCE OR OTHERWISE) ARISING IN ANY WAY OUT OF THE USE OF THIS
# SOFTWARE, EVEN IF ADVISED OF THE POSSIBILITY OF SUCH DAMAGE.

'''IMSC style properties'''

import inspect
import math
import typing
import ttconv.imsc.namespaces as xml_ns
import ttconv.style_properties as styles
import ttconv.imsc.utils as utils
import ttconv.model as model

class StyleParsingContext:
  doc: model.Document

class StyleProperty:
  '''Base class for style properties'''

  @property
  @classmethod
  def model_prop(cls):
    raise NotImplementedError

  @property
  @classmethod
  def ns(cls):
    raise NotImplementedError

  @property
  @classmethod
  def local_name(cls):
    raise NotImplementedError

  @classmethod
  def extract(cls, context: StyleParsingContext, xml_attrib: str):
    '''Converts an IMSC style property to a data model value'''
    raise NotImplementedError

  @classmethod
  def to_model(cls, context: StyleParsingContext, xml_element) -> typing.Tuple[model.StyleProperty, typing.Any]:
    '''Extracts the value of the style property from a TTML element and returns a tuple consisting of 
    the matching model style property and the value of the model style property'''
    return (
      cls.model_prop,
      cls.extract(context, xml_element.get(f"{{{cls.ns}}}{cls.local_name}"))
    )

  @classmethod
  def from_model(cls, xml_element, model_value):
    '''Converts an data model value to an IMSC style property'''
    raise NotImplementedError

class StyleProperties:
  '''TTML style properties

  Class variables:
  
  `BY_QNAME`: mapping of qualified name to StyleProperty class
  `BY_MODEL_PROP`: mapping of model style property classes to StyleProperty classes
  '''

  class BackgroundColor(StyleProperty):
    '''Corresponds to tts:backgroundColor.'''

    ns = xml_ns.TTS
    local_name = "backgroundColor"
    model_prop = styles.StyleProperties.BackgroundColor

    @classmethod
    def extract(cls, context: StyleParsingContext, xml_attrib: str):
      return utils.parse_color(xml_attrib)

    @classmethod
    def from_model(cls, xml_element, model_value: styles.ColorType):
      xml_element.set(
        f"{{{cls.ns}}}{cls.local_name}",
        StyleProperties.to_ttml_color(model_value)
      )

  class Color(StyleProperty):
    '''Corresponds to tts:color.'''

    ns = xml_ns.TTS
    local_name = "color"
    model_prop = styles.StyleProperties.Color

    @classmethod
    def extract(cls, context: StyleParsingContext, xml_attrib: str):
      return utils.parse_color(xml_attrib)

    @classmethod
    def from_model(cls, xml_element, model_value):
      xml_element.set(
        f"{{{cls.ns}}}{cls.local_name}",
        StyleProperties.to_ttml_color(model_value)
      )

  class Direction(StyleProperty):
    '''Corresponds to tts:direction.'''

    ns = xml_ns.TTS
    local_name = "direction"
    model_prop = styles.StyleProperties.Direction

    @classmethod
    def extract(cls, context: StyleParsingContext, xml_attrib: str):
      return styles.DirectionType[xml_attrib]

    @classmethod
    def from_model(cls, xml_element, model_value):
      xml_element.set(f"{{{cls.ns}}}{cls.local_name}", model_value.value)


  class Disparity(StyleProperty):
    '''Corresponds to tts:disparity.
    '''

    ns = xml_ns.TTS
    local_name = "disparity"
    model_prop = styles.StyleProperties.Disparity

    @classmethod
    def extract(cls, context: StyleParsingContext, xml_attrib: str):
      return StyleProperties.ttml_length_to_model(context, xml_attrib)

    @classmethod
    def from_model(cls, xml_element, model_value: styles.LengthType):
      xml_element.set(
        f"{{{cls.ns}}}{cls.local_name}",
        StyleProperties.to_ttml_length(model_value)
      )
      
      
  class Display(StyleProperty):
    '''Corresponds to tts:display.'''

    ns = xml_ns.TTS
    local_name = "display"
    model_prop = styles.StyleProperties.Display

    @classmethod
    def extract(cls, context: StyleParsingContext, xml_attrib: str):
      return styles.DisplayType[xml_attrib]

    @classmethod
    def from_model(cls, xml_element, model_value: styles.DisplayType):
      xml_element.set(f"{{{cls.ns}}}{cls.local_name}", model_value.value)


  class DisplayAlign(StyleProperty):
    '''Corresponds to tts:displayAlign.'''

    ns = xml_ns.TTS
    local_name = "displayAlign"
    model_prop = styles.StyleProperties.DisplayAlign

    @classmethod
    def extract(cls, context: StyleParsingContext, xml_attrib: str):
      return styles.DisplayAlignType[xml_attrib]

    @classmethod
    def from_model(cls, xml_element, model_value: styles.DisplayAlignType):
      xml_element.set(f"{{{cls.ns}}}{cls.local_name}", model_value.value)


  class Extent(StyleProperty):
    '''Corresponds to tts:extent.
    '''

    ns = xml_ns.TTS
    local_name = "extent"
    model_prop = styles.StyleProperties.Extent

    @classmethod
    def extract(cls, context: StyleParsingContext, xml_attrib: str):
      if xml_attrib == "auto":

        return styles.ExtentType(
          height=styles.LengthType(1, styles.LengthType.Units.rh),
          width=styles.LengthType(1, styles.LengthType.Units.rw)
        )

      s = xml_attrib.split(" ")

      if len(s) != 2:
        raise ValueError("Bad tts:extent syntax")

      return styles.ExtentType(
        height=StyleProperties.ttml_length_to_model(context, s[1]),
        width=StyleProperties.ttml_length_to_model(context, s[0])
      )

    @classmethod
    def from_model(cls, xml_element, model_value):
      xml_element.set(
        f"{{{cls.ns}}}{cls.local_name}", 
<<<<<<< HEAD
        f"{StyleProperties.to_ttml_length(model_value.width)} "
        f"{StyleProperties.to_ttml_length(model_value.height)}"
=======
        f"{StyleProperties.to_ttml_length(model_value.width)}"
        f" {StyleProperties.to_ttml_length(model_value.height)}"
>>>>>>> bc8cedb5
      )


  class FillLineGap(StyleProperty):
    '''Corresponds to itts:fillLineGap.'''

    ns = xml_ns.ITTS
    local_name = "fillLineGap"
    model_prop = styles.StyleProperties.FillLineGap

    @classmethod
    def extract(cls, context: StyleParsingContext, xml_attrib: str):
      return xml_attrib == "true"

    @classmethod
    def from_model(cls, xml_element, model_value: bool):
      xml_element.set(f"{{{cls.ns}}}{cls.local_name}", "true" if model_value else "false")


  class FontFamily(StyleProperty):
    '''Corresponds to tts:fontFamily.'''

    ns = xml_ns.TTS
    local_name = "fontFamily"
    model_prop = styles.StyleProperties.FontFamily

    @classmethod
    def extract(cls, context: StyleParsingContext, xml_attrib: str):

      return list(map(
        lambda f: "monospaceSerif" if f == "default" else f,
        utils.parse_font_families(xml_attrib)
      ))

    @classmethod
    def from_model(cls, xml_element, model_value):
      xml_element.set(f"{{{cls.ns}}}{cls.local_name}", model_value[0])


  class FontSize(StyleProperty):
    '''Corresponds to tts:fontSize.'''

    ns = xml_ns.TTS
    local_name = "fontSize"
    model_prop = styles.StyleProperties.FontSize

    @classmethod
    def extract(cls, context: StyleParsingContext, xml_attrib: str):
      return StyleProperties.ttml_length_to_model(context, xml_attrib)

    @classmethod
    def from_model(cls, xml_element, model_value):
      xml_element.set(
        f"{{{cls.ns}}}{cls.local_name}", 
        StyleProperties.to_ttml_length(model_value)
      )


  class FontStyle(StyleProperty):
    '''Corresponds to tts:fontStyle.'''

    ns = xml_ns.TTS
    local_name = "fontStyle"
    model_prop = styles.StyleProperties.FontStyle

    @classmethod
    def extract(cls, context: StyleParsingContext, xml_attrib: str):
      return styles.FontStyleType[xml_attrib]

    @classmethod
    def from_model(cls, xml_element, model_value: styles.FontStyleType):
      xml_element.set(f"{{{cls.ns}}}{cls.local_name}", model_value.value)


  class FontWeight(StyleProperty):
    '''Corresponds to tts:fontWeight.'''

    ns = xml_ns.TTS
    local_name = "fontWeight"
    model_prop = styles.StyleProperties.FontWeight

    @classmethod
    def extract(cls, context: StyleParsingContext, xml_attrib: str):
      return styles.FontWeightType[xml_attrib]

    @classmethod
    def from_model(cls, xml_element, model_value: styles.FontWeightType):
      xml_element.set(f"{{{cls.ns}}}{cls.local_name}", model_value.value)


  class LineHeight(StyleProperty):
    '''tts:lineHeight'''

    ns = xml_ns.TTS
    local_name = "lineHeight"
    model_prop = styles.StyleProperties.LineHeight

    @classmethod
    def extract(cls, context: StyleParsingContext, xml_attrib: str):
      return styles.SpecialValues.normal \
        if xml_attrib == "normal" \
        else StyleProperties.ttml_length_to_model(context, xml_attrib)

    @classmethod
    def from_model(cls, xml_element, model_value):
      xml_element.set(
        f"{{{cls.ns}}}{cls.local_name}", 
        StyleProperties.to_ttml_length(model_value) \
          if model_value is not styles.SpecialValues.normal \
          else "normal"
      )


  class LinePadding(StyleProperty):
    '''Corresponds to ebutts:linePadding.'''

    ns = xml_ns.EBUTTS
    local_name = "linePadding"
    model_prop = styles.StyleProperties.LinePadding

    @classmethod
    def extract(cls, context: StyleParsingContext, xml_attrib: str):
      lp = StyleProperties.ttml_length_to_model(context, xml_attrib)

      if lp.units != styles.LengthType.Units.c:
        raise ValueError("ebutts:linePadding must be expressed in 'c'")

    @classmethod
    def from_model(cls, xml_element, model_value: styles.LengthType):
      xml_element.set(
        f"{{{cls.ns}}}{cls.local_name}",
        StyleProperties.to_ttml_length(model_value)
        )


  class LuminanceGain(StyleProperty):
    '''Corresponds to tts:luminanceGain.'''

    ns = xml_ns.TTS
    local_name = "luminanceGain"
    model_prop = styles.StyleProperties.LuminanceGain

    @classmethod
    def extract(cls, context: StyleParsingContext, xml_attrib: str):
      return float(xml_attrib)

    @classmethod
    def from_model(cls, xml_element, model_value):
      xml_element.set(
        f"{{{cls.ns}}}{cls.local_name}",
        f"{model_value}"
      )


  class MultiRowAlign(StyleProperty):
    '''Corresponds to ebutts:multiRowAlign.'''

    ns = xml_ns.EBUTTS
    local_name = "multiRowAlign"
    model_prop = styles.StyleProperties.MultiRowAlign

    @classmethod
    def extract(cls, context: StyleParsingContext, xml_attrib: str):
      return styles.MultiRowAlignType[xml_attrib]

    @classmethod
    def from_model(cls, xml_element, model_value: styles.MultiRowAlignType):
      xml_element.set(f"{{{cls.ns}}}{cls.local_name}", model_value.value)


  class Opacity(StyleProperty):
    '''Corresponds to tts:opacity.'''

    ns = xml_ns.TTS
    local_name = "opacity"
    model_prop = styles.StyleProperties.Opacity

    @classmethod
    def extract(cls, context: StyleParsingContext, xml_attrib: str):
      return float(xml_attrib)

    @classmethod
    def from_model(cls, xml_element, model_value):
      xml_element.set(f"{{{cls.ns}}}{cls.local_name}", f"{model_value}")


  class Origin(StyleProperty):
    '''Corresponds to tts:origin.'''

    ns = xml_ns.TTS
    local_name = "origin"
    model_prop = styles.StyleProperties.Origin

    @classmethod
    def extract(cls, context: StyleParsingContext, xml_attrib: str):

      if xml_attrib == "auto":

        r = styles.PositionType(
          x=styles.LengthType(0, styles.LengthType.Units.pct),
          y=styles.LengthType(0, styles.LengthType.Units.pct)
        )

      else:
        s = xml_attrib.split(" ")

        if len(s) != 2:
          raise ValueError("tts:origin has not two components")

        r = styles.PositionType(
          x=StyleProperties.ttml_length_to_model(context, s[0]),
          y=StyleProperties.ttml_length_to_model(context, s[1])
        )

      return r

    @classmethod
    def from_model(cls, xml_element, model_value):
      xml_element.set(
        f"{{{cls.ns}}}{cls.local_name}", 
        f"{model_value.x.value}{model_value.x.units.value} {model_value.y.value}{model_value.y.units.value}"
      )


  class Overflow(StyleProperty):
    '''Corresponds to tts:overflow.'''

    ns = xml_ns.TTS
    local_name = "overflow"
    model_prop = styles.StyleProperties.Overflow

    @classmethod
    def extract(cls, context: StyleParsingContext, xml_attrib: str):
      return styles.OverflowType[xml_attrib]

    @classmethod
    def from_model(cls, xml_element, model_value: styles.OverflowType):
      xml_element.set(f"{{{cls.ns}}}{cls.local_name}", model_value.value)


  class Padding(StyleProperty):
    '''Corresponds to tts:padding.'''
    
    ns = xml_ns.TTS
    local_name = "padding"
    model_prop = styles.StyleProperties.Padding

    @classmethod
    def extract(cls, context: StyleParsingContext, xml_attrib: str):
      s = xml_attrib.split(" ")

      if len(s) == 1:

        before = end = after = start = StyleProperties.ttml_length_to_model(context, s[0])

      elif len(s) == 2:

        before = after = StyleProperties.ttml_length_to_model(context, s[0])
        end = start = StyleProperties.ttml_length_to_model(context, s[1])

      elif len(s) == 3:

        before = StyleProperties.ttml_length_to_model(context, s[0])
        end = start = StyleProperties.ttml_length_to_model(context, s[1])
        after = StyleProperties.ttml_length_to_model(context, s[2])

      elif len(s) == 4:

        before = StyleProperties.ttml_length_to_model(context, s[0])
        end = StyleProperties.ttml_length_to_model(context, s[1])
        after = StyleProperties.ttml_length_to_model(context, s[2])
        start = StyleProperties.ttml_length_to_model(context, s[3])

      else:

        raise ValueError("Bad syntax")

      return styles.PaddingType(before, end, after, start)

    @classmethod
    def from_model(cls, xml_element, model_value: styles.PaddingType):
      xml_element.set(
        f"{{{cls.ns}}}{cls.local_name}",
        f"{StyleProperties.to_ttml_length(model_value.before)}"
        f" {StyleProperties.to_ttml_length(model_value.end)}"
        f" {StyleProperties.to_ttml_length(model_value.after)}"
        f" {StyleProperties.to_ttml_length(model_value.start)}"
      )


  class Position(StyleProperty):
    '''Corresponds to tts:position.'''

    ns = xml_ns.TTS
    local_name = "position"
    model_prop = None

    @classmethod
    def extract(cls, context: StyleParsingContext, xml_attrib: str):

      (h_edge, h_offset, v_edge, v_offset) = utils.parse_position(xml_attrib)

      if h_edge == "right":
        if h_offset.units is styles.LengthType.Units.px:
          h_offset = styles.LengthType(context.doc.get_px_resolution().width - h_offset.value, h_offset.units)
        elif h_offset.units is styles.LengthType.Units.pct or h_offset.units is styles.LengthType.Units.rw:
          h_offset = styles.LengthType(100 - h_offset.value, h_offset.units)
        else:
          raise ValueError("Units other than px, pct, rh, rw used in tts:position")

      if v_edge == "bottom":
        if v_offset.units is styles.LengthType.Units.px:
          v_offset = styles.LengthType(context.doc.get_px_resolution().height - v_offset.value, v_offset.units)
        elif v_offset.units is styles.LengthType.Units.pct or v_offset.units is styles.LengthType.Units.rh:
          v_offset = styles.LengthType(100 - v_offset.value, v_offset.units)
        else:
          raise ValueError("Units other than px, pct, rh, rw used in tts:position")

      return styles.PositionType(
        x=h_offset,
        y=v_offset
      )

    @classmethod
    def to_model(cls, context: StyleParsingContext, xml_element) -> typing.Tuple[model.StyleProperty, typing.Any]:
      return (
        styles.StyleProperties.Origin,
        cls.extract(context, xml_element.get(f"{{{cls.ns}}}{cls.local_name}"))
      )

    @classmethod
    def from_model(cls, xml_element, model_value):
      raise NotImplementedError


  class RubyAlign(StyleProperty):
    '''Corresponds to tts:rubyAlign.'''

    ns = xml_ns.TTS
    local_name = "rubyAlign"
    model_prop = styles.StyleProperties.RubyAlign

    @classmethod
    def extract(cls, context: StyleParsingContext, xml_attrib: str):
      return styles.RubyAlignType[xml_attrib]

    @classmethod
    def from_model(cls, xml_element, model_value: styles.RubyAlignType):
      xml_element.set(f"{{{cls.ns}}}{cls.local_name}", model_value.value)


  class RubyPosition(StyleProperty):
    '''Corresponds to tts:rubyPosition.'''

    ns = xml_ns.TTS
    local_name = "rubyPosition"
    model_prop = styles.StyleProperties.RubyPosition
  
    @classmethod
    def extract(cls, context: StyleParsingContext, xml_attrib: str):
      return styles.AnnotationPositionType[xml_attrib]

    @classmethod
    def from_model(cls, xml_element, model_value: styles.AnnotationPositionType):
      xml_element.set(f"{{{cls.ns}}}{cls.local_name}", model_value.value)


  class RubyReserve(StyleProperty):
    '''Corresponds to tts:rubyReserve.'''

    ns = xml_ns.TTS
    local_name = "rubyReserve"
    model_prop = styles.StyleProperties.RubyReserve

    @classmethod
    def extract(cls, context: StyleParsingContext, xml_attrib: str):
      
      if xml_attrib == "none":
        return styles.SpecialValues.none

      s = xml_attrib.split(" ")

      if len(s) == 0 or len(s) > 2:
        raise ValueError("Bad syntax")

      rr_pos = styles.RubyReserveType.Position[s[0]]

      rr_length = StyleProperties.ttml_length_to_model(context, s[1]) if len(s) == 2 else None

      return styles.RubyReserveType(rr_pos, rr_length)

    @classmethod
    def from_model(cls, xml_element, model_value):
      if isinstance(model_value, styles.RubyReserveType):
        value = model_value.position.value
        if model_value.length is not None:
          value += f" {StyleProperties.to_ttml_length(model_value.length)}"
      elif model_value == styles.SpecialValues.none:
        value = model_value.value
      else:
        raise TypeError

      xml_element.set(
        f"{{{cls.ns}}}{cls.local_name}",
        value
      )


  class Shear(StyleProperty):
    '''Corresponds to tts:shear.'''

    ns = xml_ns.TTS
    local_name = "shear"
    model_prop = styles.StyleProperties.Shear

    @classmethod
    def extract(cls, context: StyleParsingContext, xml_attrib: str):

      (value, units) = utils.parse_length(xml_attrib)

      if units != "%":
        raise ValueError(r"tts:shear must be expressed in % units")

      return value if abs(value) <= 100 else math.copysign(100, value)

    @classmethod
    def from_model(cls, xml_element, model_value: float):
      xml_element.set(f"{{{cls.ns}}}{cls.local_name}", f"{model_value}%")


  class TextAlign(StyleProperty):
    '''Corresponds to tts:textAlign.'''

    ns = xml_ns.TTS
    local_name = "textAlign"
    model_prop = styles.StyleProperties.TextAlign
  
    @classmethod
    def extract(cls, context: StyleParsingContext, xml_attrib: str):
      
      if xml_attrib == "left":

        r = styles.TextAlignType.start

      elif xml_attrib == "right":

        r = styles.TextAlignType.end

      else:
      
        r = styles.TextAlignType[xml_attrib]

      return r

    @classmethod
    def from_model(cls, xml_element, model_value: styles.TextAlignType):
      xml_element.set(f"{{{cls.ns}}}{cls.local_name}", model_value.value)


  class TextCombine(StyleProperty):
    '''Corresponds to tts:textCombine.'''

    ns = xml_ns.TTS
    local_name = "textCombine"
    model_prop = styles.StyleProperties.TextCombine

    @classmethod
    def extract(cls, context: StyleParsingContext, xml_attrib: str):
      return styles.TextCombineType[xml_attrib]

    @classmethod
    def from_model(cls, xml_element, model_value: styles.TextCombineType):
      xml_element.set(f"{{{cls.ns}}}{cls.local_name}", model_value.value)


  class TextDecoration(StyleProperty):
    '''Corresponds to tts:textDecoration.'''

    ns = xml_ns.TTS
    local_name = "textDecoration"
    model_prop = styles.StyleProperties.TextDecoration

    @classmethod
    def extract(cls, context: StyleParsingContext, xml_attrib: str):
      if xml_attrib == "none":
        return styles.SpecialValues.none

      s = xml_attrib.split(" ")

      underline = styles.TextDecorationType.Action.none
      line_through = styles.TextDecorationType.Action.none
      overline = styles.TextDecorationType.Action.none

      if "underline" in s:
        underline = styles.TextDecorationType.Action.add
      elif "noUnderline" in s:
        underline = styles.TextDecorationType.Action.remove
        
      if "lineThrough" in s:
        line_through = styles.TextDecorationType.Action.add
      elif "noLineThrough" in s:
        line_through = styles.TextDecorationType.Action.remove

      if "overline" in s:
        overline = styles.TextDecorationType.Action.add
      elif "noOverline" in s:
        overline = styles.TextDecorationType.Action.remove

      return styles.TextDecorationType(
        underline=underline,
        line_through=line_through,
        overline=overline
      )

    @classmethod
    def from_model(cls, xml_element, model_value: styles.TextDecorationType):
      
      if model_value == styles.SpecialValues.none:
        attrib_value = "none"
      else:
        actual_values = []

        if model_value.underline == styles.TextDecorationType.Action.add:
          actual_values.append("underline")
        elif model_value.underline == styles.TextDecorationType.Action.remove:
          actual_values.append("noUnderline")

        if model_value.line_through == styles.TextDecorationType.Action.add:
          actual_values.append("lineThrough")
        elif model_value.line_through == styles.TextDecorationType.Action.remove:
          actual_values.append("noLineThrough")

        if model_value.overline == styles.TextDecorationType.Action.add:
          actual_values.append("overline")
        elif model_value.overline == styles.TextDecorationType.Action.remove:
          actual_values.append("noOverline")

        attrib_value = " ".join(actual_values)

      xml_element.set(f"{{{cls.ns}}}{cls.local_name}", attrib_value)


  class TextEmphasis(StyleProperty):
    '''Corresponds to tts:textEmphasis.'''

    ns = xml_ns.TTS
    local_name = "textEmphasis"
    model_prop = styles.StyleProperties.TextEmphasis

    @classmethod
    def extract(cls, context: StyleParsingContext, xml_attrib: str):
      
      style = None
      symbol = None
      color = None
      position = None

      for c in xml_attrib.split(" "):
        
        if c in styles.TextEmphasisType.Style.__members__:
          
          style = styles.TextEmphasisType.Style[c]

        elif c in styles.TextEmphasisType.Symbol.__members__:

          symbol = styles.TextEmphasisType.Symbol[c]

        elif c in styles.TextEmphasisType.Position.__members__:

          position = styles.TextEmphasisType.Position[c]

        elif c == "current":

          color = None

        else:

          color = utils.parse_color(c)

      if style is None and symbol is None:

        style = styles.TextEmphasisType.Style.auto

      else:

        symbol = symbol or styles.TextEmphasisType.Symbol.circle
        style = style or styles.TextEmphasisType.Style.filled

      position = position or styles.TextEmphasisType.Position.outside

      return styles.TextEmphasisType(
        style=style,
        color=color,
        position=position,
        symbol=symbol
      )

    @classmethod
    def from_model(cls, xml_element, model_value: styles.TextEmphasisType):
      actual_values = []

      actual_values.append(model_value.style.value)

      if model_value.symbol is not None:
        actual_values.append(model_value.symbol.value)

      if model_value.color is not None:
        actual_values.append(StyleProperties.to_ttml_color(model_value.color))

      if model_value.position is not None:
        actual_values.append(model_value.position.value) 

      xml_element.set(
        f"{{{cls.ns}}}{cls.local_name}",
        " ".join(actual_values)
      )


  class TextOutline(StyleProperty):
    '''Corresponds to tts:textOutline.'''

    ns = xml_ns.TTS
    local_name = "textOutline"
    model_prop = styles.StyleProperties.TextOutline

    @classmethod
    def extract(cls, context: StyleParsingContext, xml_attrib: str) -> typing.Union[str, styles.TextOutlineType]:
      
      if xml_attrib == "none":
        return styles.SpecialValues.none

      s = xml_attrib.split(" ")

      if len(s) == 0 or len(s) > 2:
        raise ValueError("Bad syntax")

      thickness = StyleProperties.ttml_length_to_model(context, s[-1])

      color = utils.parse_color(s[0]) if len(s) == 2 else None
      
      return styles.TextOutlineType(
        color=color,
        thickness=thickness
      )

    @classmethod
    def from_model(cls, xml_element, model_value):
      if isinstance(model_value, styles.TextOutlineType):
        values = []

        if model_value.color is not None:
          values.append(StyleProperties.to_ttml_color(model_value.color))

        if model_value.thickness is not None:
          values.append(StyleProperties.to_ttml_length(model_value.thickness))

      elif model_value == styles.SpecialValues.none:
        values = [model_value.value]
      else:
        raise TypeError
      
      xml_element.set(f"{{{cls.ns}}}{cls.local_name}", " ".join(values))


  class TextShadow(StyleProperty):
    '''Corresponds to tts:textShadow.'''

    ns = xml_ns.TTS
    local_name = "textShadow"
    model_prop = styles.StyleProperties.TextShadow

    @classmethod
    def extract(cls, context: StyleParsingContext, xml_attrib: str) -> typing.Union[str, styles.TextOutlineType]:
      
      if xml_attrib == "none":
        return styles.SpecialValues.none

      shadows = []

      for shadow in xml_attrib.split(","):

        cs = shadow.split(" ")

        if len(cs) < 1 or len(cs) > 4:
          raise ValueError("Invalid Syntax")
        
        x_offset = StyleProperties.ttml_length_to_model(context, cs[0])

        y_offset = StyleProperties.ttml_length_to_model(context, cs[1])

        blur_radius = None
        color = None

        if len(cs) == 3:

          try:

            blur_radius = StyleProperties.ttml_length_to_model(context, cs[2])

          except ValueError:

            color = utils.parse_color(cs[2])

        else: # len(cs) == 4

          blur_radius = StyleProperties.ttml_length_to_model(context, cs[2])
          color = utils.parse_color(cs[3])

        shadows.append(
          styles.TextShadowType.Shadow(
            x_offset=x_offset,
            y_offset=y_offset,
            blur_radius=blur_radius,
            color=color
          )
        )

      return styles.TextShadowType(shadows)

    @classmethod
    def from_model(cls, xml_element, model_value):
      if isinstance(model_value, styles.TextShadowType):
        actual_values = []

        for shadow in model_value.shadows:
          value = f"{StyleProperties.to_ttml_length(shadow.x_offset)}" \
                    f" {StyleProperties.to_ttml_length(shadow.y_offset)}"
          
          if shadow.blur_radius is not None:
            value += f" {StyleProperties.to_ttml_length(shadow.blur_radius)}"

          if shadow.color is not None:
            value += f" {StyleProperties.to_ttml_color(shadow.color)}"

          actual_values.append(value)

      elif model_value == styles.SpecialValues.none:

        actual_values = [model_value.value]

      else:

        raise TypeError

      xml_element.set(
        f"{{{cls.ns}}}{cls.local_name}",
        ", ".join(actual_values)
      )


  class UnicodeBidi(StyleProperty):
    '''Corresponds to tts:unicodeBidi.'''

    ns = xml_ns.TTS
    local_name = "unicodeBidi"
    model_prop = styles.StyleProperties.UnicodeBidi

    @classmethod
    def extract(cls, context: StyleParsingContext, xml_attrib: str):
      return styles.UnicodeBidiType[xml_attrib]

    @classmethod
    def from_model(cls, xml_element, model_value: styles.UnicodeBidiType):
      xml_element.set(f"{{{cls.ns}}}{cls.local_name}", model_value.value)


  class Visibility(StyleProperty):
    '''Corresponds to tts:visibility.'''

    ns = xml_ns.TTS
    local_name = "visibility"
    model_prop = styles.StyleProperties.Visibility
    
    @classmethod
    def extract(cls, context: StyleParsingContext, xml_attrib: str):
      return styles.VisibilityType[xml_attrib]

    @classmethod
    def from_model(cls, xml_element, model_value: styles.VisibilityType):
      xml_element.set(f"{{{cls.ns}}}{cls.local_name}", model_value.value)


  class WrapOption(StyleProperty):
    '''Corresponds to tts:wrapOption.'''

    ns = xml_ns.TTS
    local_name = "wrapOption"
    model_prop = styles.StyleProperties.WrapOption

    @classmethod
    def extract(cls, context: StyleParsingContext, xml_attrib: str):
      return styles.WrapOptionType[xml_attrib]

    @classmethod
    def from_model(cls, xml_element, model_value: styles.WrapOptionType):
      xml_element.set(f"{{{cls.ns}}}{cls.local_name}", model_value.value)


  class WritingMode(StyleProperty):
    '''Corresponds to tts:writingMode.'''

    ns = xml_ns.TTS
    local_name = "writingMode"
    model_prop = styles.StyleProperties.WritingMode

    @classmethod
    def extract(cls, context: StyleParsingContext, xml_attrib: str):

      if xml_attrib == "lr":
        return styles.WritingModeType.lrtb

      if xml_attrib == "rl":
        return styles.WritingModeType.rltb

      if xml_attrib == "tb":
        return styles.WritingModeType.tbrl

      return styles.WritingModeType[xml_attrib]

    @classmethod
    def from_model(cls, xml_element, model_value: styles.WritingModeType):
      xml_element.set(f"{{{cls.ns}}}{cls.local_name}", model_value.value)


  BY_QNAME = {
    f"{{{style_prop.ns}}}{style_prop.local_name}" : style_prop
    for style_name, style_prop in list(locals().items()) if inspect.isclass(style_prop)
    }

  BY_MODEL_PROP = {
    style_prop.model_prop : style_prop
    for style_name, style_prop in list(locals().items()) if inspect.isclass(style_prop) and style_prop.model_prop is not None
    }

  @classmethod
  def ttml_length_to_model(cls, _context: StyleParsingContext, xml_attrib: str):
    (value, units) = utils.parse_length(xml_attrib)

    return styles.LengthType(value, styles.LengthType.Units(units))

  @staticmethod
  def to_ttml_color(model_value: styles.ColorType):
    assert model_value.ident == styles.ColorType.Colorimetry.RGBA8
    color_str = f"#{model_value.components[0]:02x}" \
                 f"{model_value.components[1]:02x}"  \
                 f"{model_value.components[2]:02x}"
    if not model_value.components[3] & 0xFF:
      color_str = f"{color_str}{model_value.components[3]:02x}"
    
    return color_str

  @staticmethod
  def to_ttml_length(model_value: styles.LengthType):
    return f"{model_value.value}{model_value.units.value}"<|MERGE_RESOLUTION|>--- conflicted
+++ resolved
@@ -217,13 +217,8 @@
     def from_model(cls, xml_element, model_value):
       xml_element.set(
         f"{{{cls.ns}}}{cls.local_name}", 
-<<<<<<< HEAD
-        f"{StyleProperties.to_ttml_length(model_value.width)} "
-        f"{StyleProperties.to_ttml_length(model_value.height)}"
-=======
         f"{StyleProperties.to_ttml_length(model_value.width)}"
         f" {StyleProperties.to_ttml_length(model_value.height)}"
->>>>>>> bc8cedb5
       )
 
 
