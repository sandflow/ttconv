--- conflicted
+++ resolved
@@ -102,14 +102,8 @@
       return styles.DirectionType[xml_attrib]
 
     @classmethod
-<<<<<<< HEAD
-    def set(cls, ttml_element, xml_attrib):
-      pass
-      #ttml_element.set(f"{{{cls.ns}}}{cls.local_name}", xml_attrib.center)
-=======
-    def set(cls, xml_element, model_value):
-      xml_element.set(f"{{{cls.ns}}}{cls.local_name}", model_value.value)
->>>>>>> a10fcbfd
+    def set(cls, xml_element, model_value):
+      xml_element.set(f"{{{cls.ns}}}{cls.local_name}", model_value.value)
 
 
   class Disparity(StyleProperty):
@@ -125,17 +119,11 @@
       return StyleProperties.ttml_length_to_model(context, xml_attrib)
 
     @classmethod
-<<<<<<< HEAD
-    def set(cls, ttml_element, xml_attrib):
-      pass
-      #ttml_element.set(f"{{{cls.ns}}}{cls.local_name}", xml_attrib.center)
-=======
     def set(cls, xml_element, model_value: styles.LengthType):
       xml_element.set(
         f"{{{cls.ns}}}{cls.local_name}",
         StyleProperties.to_ttml_length(model_value)
       )
->>>>>>> a10fcbfd
       
       
   class Display(StyleProperty):
@@ -150,14 +138,8 @@
       return styles.DisplayType[xml_attrib]
 
     @classmethod
-<<<<<<< HEAD
-    def set(cls, ttml_element, xml_attrib):
-      pass
-      #ttml_element.set(f"{{{cls.ns}}}{cls.local_name}", xml_attrib.center)
-=======
     def set(cls, xml_element, model_value: styles.DisplayType):
       xml_element.set(f"{{{cls.ns}}}{cls.local_name}", model_value.value)
->>>>>>> a10fcbfd
 
 
   class DisplayAlign(StyleProperty):
@@ -221,14 +203,8 @@
       return xml_attrib == "true"
 
     @classmethod
-<<<<<<< HEAD
-    def set(cls, ttml_element, xml_attrib):
-      pass
-      #ttml_element.set(f"{{{cls.ns}}}{cls.local_name}", xml_attrib.center)
-=======
     def set(cls, xml_element, model_value: bool):
       xml_element.set(f"{{{cls.ns}}}{cls.local_name}", "true" if model_value else "false")
->>>>>>> a10fcbfd
 
 
   class FontFamily(StyleProperty):
@@ -282,14 +258,8 @@
       return styles.FontStyleType[xml_attrib]
 
     @classmethod
-<<<<<<< HEAD
-    def set(cls, ttml_element, xml_attrib):
-      pass
-      #ttml_element.set(f"{{{cls.ns}}}{cls.local_name}", xml_attrib.center)
-=======
     def set(cls, xml_element, model_value: styles.FontStyleType):
       xml_element.set(f"{{{cls.ns}}}{cls.local_name}", model_value.value)
->>>>>>> a10fcbfd
 
 
   class FontWeight(StyleProperty):
@@ -304,14 +274,8 @@
       return styles.FontWeightType[xml_attrib]
 
     @classmethod
-<<<<<<< HEAD
-    def set(cls, ttml_element, xml_attrib):
-      pass
-      #ttml_element.set(f"{{{cls.ns}}}{cls.local_name}", xml_attrib.center)
-=======
     def set(cls, xml_element, model_value: styles.FontWeightType):
       xml_element.set(f"{{{cls.ns}}}{cls.local_name}", model_value.value)
->>>>>>> a10fcbfd
 
 
   class LineHeight(StyleProperty):
@@ -350,17 +314,11 @@
         raise ValueError("ebutts:linePadding must be expressed in 'c'")
 
     @classmethod
-<<<<<<< HEAD
-    def set(cls, ttml_element, xml_attrib):
-      pass
-      #ttml_element.set(f"{{{cls.ns}}}{cls.local_name}", xml_attrib.center)
-=======
     def set(cls, xml_element, model_value: styles.LengthType):
       xml_element.set(
         f"{{{cls.ns}}}{cls.local_name}",
         StyleProperties.to_ttml_length(model_value)
         )
->>>>>>> a10fcbfd
 
 
   class LuminanceGain(StyleProperty):
@@ -375,17 +333,11 @@
       return float(xml_attrib)
 
     @classmethod
-<<<<<<< HEAD
-    def set(cls, ttml_element, xml_attrib):
-      pass
-      #ttml_element.set(f"{{{cls.ns}}}{cls.local_name}", xml_attrib.center)
-=======
     def set(cls, xml_element, model_value):
       xml_element.set(
         f"{{{cls.ns}}}{cls.local_name}",
         f"{model_value}"
       )
->>>>>>> a10fcbfd
 
 
   class MultiRowAlign(StyleProperty):
@@ -400,14 +352,8 @@
       return styles.MultiRowAlignType[xml_attrib]
 
     @classmethod
-<<<<<<< HEAD
-    def set(cls, ttml_element, xml_attrib):
-      pass
-      #ttml_element.set(f"{{{cls.ns}}}{cls.local_name}", xml_attrib.center)
-=======
     def set(cls, xml_element, model_value: styles.MultiRowAlignType):
       xml_element.set(f"{{{cls.ns}}}{cls.local_name}", model_value.value)
->>>>>>> a10fcbfd
 
 
   class Opacity(StyleProperty):
