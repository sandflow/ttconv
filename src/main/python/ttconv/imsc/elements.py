--- conflicted
+++ resolved
@@ -34,10 +34,6 @@
 import ttconv.imsc.attributes as imsc_attr
 from ttconv.imsc.style_properties import StyleProperties
 import ttconv.imsc.style_properties as imsc_styles
-<<<<<<< HEAD
-import xml.etree.ElementTree as et
-=======
->>>>>>> 9511fdf4
 
 LOGGER = logging.getLogger(__name__)
 
@@ -103,16 +99,6 @@
     '''
     raise NotImplementedError
 
-<<<<<<< HEAD
-  @staticmethod
-  def from_model(i_model, context):
-    '''Returns a parsing context for the TTML element represented by the XML element `xml_elem` and
-    given the parent context `parent_ctx`
-    '''
-    raise NotImplementedError
-
-=======
->>>>>>> 9511fdf4
 
 class TTElement(TTMLElement):
   '''Processes the TTML <tt> element
@@ -141,19 +127,11 @@
     if lang_attr is None:
       LOGGER.warning("xml:lang not specified on tt")
       lang_attr = ""
-<<<<<<< HEAD
 
     tt_ctx.lang = lang_attr
 
     tt_ctx.doc.set_lang(tt_ctx.lang)
 
-=======
-
-    tt_ctx.lang = lang_attr
-
-    tt_ctx.doc.set_lang(tt_ctx.lang)
-
->>>>>>> 9511fdf4
     tt_ctx.doc.set_cell_resolution(
       imsc_attr.CellResolutionAttribute.extract(xml_elem)
     )
@@ -205,40 +183,6 @@
 
     return tt_ctx
 
-<<<<<<< HEAD
-  @staticmethod
-  def from_model(i_model, context):
-
-    body = i_model.get_body()
-
-    space = model.WhiteSpaceHandling.DEFAULT
-    
-    if body is not None:
-      lang = body.get_lang()
-      if lang is not None:
-        imsc_attr.XMLLangAttribute.set(context.imsc_doc, lang)
-
-    imsc_attr.CellResolutionAttribute.set(context.imsc_doc, i_model.get_cell_resolution())
-    imsc_attr.ExtentAttribute.set(context.imsc_doc, i_model.get_px_resolution())
-    imsc_attr.ActiveAreaAttribute.set(context.imsc_doc, i_model.get_active_area())
-
-    # Write the <head> section first
-    for region in i_model.iter_regions():
-      HeadElement.from_model(
-        i_model, 
-        context,
-        region
-      )
-
-    body = i_model.get_body()
-    if body is not None:
-      BodyElement.from_model(
-        context,
-        body
-      )
-
-=======
->>>>>>> 9511fdf4
 class HeadElement(TTMLElement):
   '''Processes the TTML <head> element
   '''
@@ -300,28 +244,9 @@
           LOGGER.error("Multiple styling elements")
 
     return head_ctx
-<<<<<<< HEAD
-
-  @staticmethod
-  def from_model(i_model, context, region):
-
-    # Check for exiting head
-    head = context.imsc_doc.find("head")
-    if head is None:
-      head = et.SubElement(context.imsc_doc, "head")
-
-    LayoutElement.from_model(
-      i_model,
-      head,
-      region
-    )
-
-
-=======
-
-
-
->>>>>>> 9511fdf4
+
+
+
 class LayoutElement(TTMLElement):
   '''Process the TTML <layout> element
   '''
@@ -335,7 +260,6 @@
   @staticmethod
   def is_instance(xml_elem) -> bool:
     return xml_elem.tag == LayoutElement.qn
-<<<<<<< HEAD
 
   @staticmethod
   def from_xml(parent_ctx: TTMLElement.ParsingContext, xml_elem) -> typing.Optional[LayoutElement.ParsingContext]:
@@ -347,18 +271,6 @@
     layout_ctx.process_space_attribute(parent_ctx, xml_elem)
     
     for child_element in xml_elem:
-=======
-
-  @staticmethod
-  def from_xml(parent_ctx: TTMLElement.ParsingContext, xml_elem) -> typing.Optional[LayoutElement.ParsingContext]:
-
-    layout_ctx = LayoutElement.ParsingContext(LayoutElement, parent_ctx)
-
-    layout_ctx.process_lang_attribute(parent_ctx, xml_elem)
-
-    layout_ctx.process_space_attribute(parent_ctx, xml_elem)
-    
-    for child_element in xml_elem:
 
       if RegionElement.is_instance(child_element):
 
@@ -366,48 +278,17 @@
 
         if r is not None:
           layout_ctx.doc.put_region(r.model_element)
->>>>>>> 9511fdf4
-
-      if RegionElement.is_instance(child_element):
-
-        r = RegionElement.from_xml(layout_ctx, child_element)
-
-<<<<<<< HEAD
-        if r is not None:
-          layout_ctx.doc.put_region(r.model_element)
 
       else:
 
         LOGGER.warning("Unexpected child of layout element")
 
     return layout_ctx
-
-  @staticmethod
-  def from_model(i_model, head, region):
-    
-    # Check for exiting head
-    layout = head.find("layout")
-    if layout is None:
-      layout = et.SubElement(head, "layout")
-
-    RegionElement.from_model(
-      i_model, 
-      layout,
-      region
-    )
 
 class StylingElement(TTMLElement):
   '''Process the TTML <styling> element
   '''
 
-=======
-    return layout_ctx
-
-class StylingElement(TTMLElement):
-  '''Process the TTML <styling> element
-  '''
-
->>>>>>> 9511fdf4
   class ParsingContext(TTMLElement.ParsingContext):
     '''Maintains state when parsing a <styling> element
     '''
@@ -435,7 +316,6 @@
   @staticmethod
   def is_instance(xml_elem) -> bool:
     return xml_elem.tag == StylingElement.qn
-<<<<<<< HEAD
 
   @staticmethod
   def from_xml(parent_ctx: TTMLElement.ParsingContext, xml_elem) -> typing.Optional[StylingElement.ParsingContext]:
@@ -466,10 +346,6 @@
       styling_ctx.merge_chained_styles(style_element)
 
     return styling_ctx
-
-  @staticmethod
-  def from_model(i_model, head, region):
-    pass
 
 
 class StyleElement(TTMLElement):
@@ -521,88 +397,6 @@
 
         if region_style is None:
           parent_ctx.model_element.set_style(style_prop, value)
-=======
-
-  @staticmethod
-  def from_xml(parent_ctx: TTMLElement.ParsingContext, xml_elem) -> typing.Optional[StylingElement.ParsingContext]:
-    styling_ctx = StylingElement.ParsingContext(StylingElement, parent_ctx)
-
-    for child_xml_elem in xml_elem:
-
-      if InitialElement.is_instance(child_xml_elem):
-
-        InitialElement.from_xml(styling_ctx, child_xml_elem)
-
-      elif StyleElement.is_instance(child_xml_elem):
-        
-        style_element = StyleElement.from_xml(styling_ctx, child_xml_elem)
-
-        if style_element is None:
-          continue
-
-        if style_element.id in styling_ctx.style_elements:
-          LOGGER.error("Duplicate style id")
-          continue
-
-        style_element.style_elements[style_element.id] = style_element
-      
-    # merge style elements
-
-    for style_element in parent_ctx.style_elements.values():
-      styling_ctx.merge_chained_styles(style_element)
-
-    return styling_ctx
-
-
-class StyleElement(TTMLElement):
-  '''Process the TTML <style> element
-  '''
-
-  class ParsingContext(TTMLElement.ParsingContext):
-    '''Maintains state when parsing the element
-    '''
-
-    def __init__(self, parent_ctx: typing.Optional[TTMLElement.ParsingContext] = None):
-      self.styles: typing.Dict[imsc_styles.StyleProperty, typing.Any] = dict()
-      self.style_refs: typing.List[str] = None
-      self.id: str = None
-      super().__init__(StyleElement, parent_ctx)
-
-  qn = f"{{{xml_ns.TTML}}}style"
-
-  @staticmethod
-  def is_instance(xml_elem) -> bool:
-    return xml_elem.tag == StyleElement.qn
-
-  @staticmethod
-  def from_xml(parent_ctx: TTMLElement.ParsingContext, xml_elem) -> typing.Optional[StyleElement.ParsingContext]:
-    
-    style_ctx = StyleElement.ParsingContext(parent_ctx)
-
-    for attr in xml_elem.attrib:
-      prop = StyleProperties.BY_QNAME.get(attr)
-
-      if not prop:
-        continue
-
-      try:
-
-        style_ctx.styles[prop.model_prop] = prop.extract(style_ctx.style_context, xml_elem.attrib.get(attr))
-
-      except ValueError:
-
-        LOGGER.error("Error reading style property: %s", prop.__name__)
-
-    if issubclass(parent_ctx.ttml_class, RegionElement):
-
-      # nested styling
-      # merge style properties with the parent Region element
-
-      for style_prop, value in style_ctx.styles.items():
-        region_style = parent_ctx.model_element.get_style(style_prop)
-
-        if region_style is None:
-          parent_ctx.model_element.set_style(style_prop, value)
 
       return None
 
@@ -611,28 +405,12 @@
     style_ctx.style_refs = imsc_attr.StyleAttribute.extract(xml_elem)
 
     style_ctx.id = imsc_attr.XMLIDAttribute.extract(xml_elem)
->>>>>>> 9511fdf4
 
     if style_ctx.id is None:
       LOGGER.error("A style element must have an id")
       return None
 
-<<<<<<< HEAD
-    # styling > style element
-
-    style_ctx.style_refs = imsc_attr.StyleAttribute.extract(xml_elem)
-
-    style_ctx.id = imsc_attr.XMLIDAttribute.extract(xml_elem)
-
-    if style_ctx.id is None:
-      LOGGER.error("A style element must have an id")
-      return None
-
     return style_ctx
-
-  @staticmethod
-  def from_model(i_model, head, region):
-    pass
 
 class InitialElement(TTMLElement):
   '''Process the TTML <initial> element
@@ -683,59 +461,6 @@
   '''TTML content elements: body, div, p, span, br
   '''
 
-=======
-    return style_ctx
-
-class InitialElement(TTMLElement):
-  '''Process the TTML <initial> element
-  '''
-
-  class ParsingContext(TTMLElement.ParsingContext):
-    '''Maintains state when parsing the element
-    '''
-
-  qn = f"{{{xml_ns.TTML}}}initial"
-
-  @staticmethod
-  def is_instance(xml_elem) -> bool:
-    return xml_elem.tag == InitialElement.qn
-
-  @staticmethod
-  def from_xml(parent_ctx: TTMLElement.ParsingContext, xml_elem) -> typing.Optional[InitialElement.ParsingContext]:
-    
-    initial_ctx = InitialElement.ParsingContext(InitialElement, parent_ctx)
-
-    for attr in xml_elem.attrib:
-
-      prop = StyleProperties.BY_QNAME.get(attr)
-
-      if not prop:
-
-        continue
-
-      try:
-
-        initial_ctx.doc.put_initial_value(
-          prop.model_prop,
-          prop.extract(initial_ctx.style_context, xml_elem.attrib.get(attr))
-        )
-
-      except (ValueError, TypeError):
-
-        LOGGER.error("Error reading style property: %s", prop.__name__)
-
-    return initial_ctx
-
-
-#
-# process content elements
-#
-
-class ContentElement(TTMLElement):
-  '''TTML content elements: body, div, p, span, br
-  '''
-
->>>>>>> 9511fdf4
   class ParsingContext(TTMLElement.ParsingContext):
     '''Maintains state when parsing the element
     '''
@@ -965,25 +690,6 @@
 
     # pylint: enable=too-many-branches
 
-<<<<<<< HEAD
-  @staticmethod
-  def from_model_style_properties(model_content_element, element):
-    '''Write TTML style properties from the model into into the region_element'''
-
-    for qname, style_property_class in StyleProperties.BY_QNAME.items():
-      value = model_content_element.get_style(style_property_class.model_prop)
-      if value is not None:
-          style_property_class.set(element, value)
-
-  @staticmethod
-  def from_model(context, body):
-    
-    if body is None:
-      return
-
-    BodyElement.from_model(context, body)
-
-
   @property
   def has_timing(self):
     '''`True` if the element supports temporal attributes
@@ -996,26 +702,11 @@
     '''
     raise NotImplementedError
 
-=======
-  @property
-  def has_timing(self):
-    '''`True` if the element supports temporal attributes
-    '''
-    raise NotImplementedError
-
-  @property
-  def has_region(self):
-    '''`True` if the element can reference a region
-    '''
-    raise NotImplementedError
-
->>>>>>> 9511fdf4
   @property
   def has_styles(self):
     '''`True` if the element can contain style properties
     '''
     raise NotImplementedError
-<<<<<<< HEAD
 
   @property
   def is_mixed(self):
@@ -1099,18 +790,7 @@
     region_ctx = RegionElement.ParsingContext(RegionElement, parent_ctx, model.Region(rid, parent_ctx.doc))
     region_ctx.process(parent_ctx, xml_elem)
     return region_ctx
-
-  @staticmethod
-  def from_model(i_model, layout, region):
-
-    region_element = et.SubElement(layout, "region")
-
-    attrib = region.get_id()
-    if attrib is not None:
-      imsc_attr.RegionAttribute.set(region_element, attrib)
-
-    ContentElement.from_model_style_properties(region, region_element)
-
+    
 class SetElement(ContentElement):
   '''Process TTML <set> element
   '''
@@ -1138,100 +818,11 @@
 
 class BodyElement(ContentElement):
   '''Process TTML body element
-=======
-
-  @property
-  def is_mixed(self):
-    '''`True` if the element can contain text
-    '''
-    raise NotImplementedError
-
-  @property
-  def has_children(self):
-    '''`True` if the element can contain children elements
-    '''
-    raise NotImplementedError
-
-  @staticmethod
-  def make_anonymous_span(document, model_element, span_text):
-    '''Creates an anonymous span in the element `model_element` from the text contained in `span_text`
-    '''
-    if isinstance(model_element, model.Span):
-
-      return model.Text(document, span_text)
-
-    s = model.Span(document)
-    
-    s.push_child(model.Text(document, span_text))
-
-    return s
-
-  @classmethod
-  def from_xml(cls, parent_ctx: TTMLElement.ParsingContext, xml_elem) -> typing.Optional[ContentElement.ParsingContext]:
-    content_classes = [
-      BodyElement,
-      DivElement,
-      PElement,
-      SpanElement,
-      RubyElement,
-      RbElement,
-      RtElement,
-      RpElement,
-      RbcElement,
-      RtcElement,
-      BrElement,
-      SetElement,
-      RegionElement
-      ]
-
-    for ttml_elem_class in content_classes:
-      if ttml_elem_class.is_instance(xml_elem):
-        return ttml_elem_class.from_xml(parent_ctx, xml_elem)
-    
-    return None
-
-  # pylint: disable=too-many-branches
-
-class RegionElement(ContentElement):
-  '''Process the TTML <region> element
-  '''
-
-  class ParsingContext(ContentElement.ParsingContext):
-    '''Maintains state when parsing the element
-    '''
-
-  qn = f"{{{xml_ns.TTML}}}region"
-  has_timing = True
-  has_region = False
-  has_styles = True
-  is_mixed = False
-  has_children = False
-
-  @staticmethod
-  def is_instance(xml_elem) -> bool:
-    return xml_elem.tag == RegionElement.qn
-
-  @classmethod
-  def from_xml(cls, parent_ctx: TTMLElement.ParsingContext, xml_elem) -> typing.Optional[RegionElement.ParsingContext]:
-    rid = imsc_attr.XMLIDAttribute.extract(xml_elem)
-
-    if rid is None:
-      LOGGER.error("All regions must have an id")
-      return None
-
-    region_ctx = RegionElement.ParsingContext(RegionElement, parent_ctx, model.Region(rid, parent_ctx.doc))
-    region_ctx.process(parent_ctx, xml_elem)
-    return region_ctx
-    
-class SetElement(ContentElement):
-  '''Process TTML <set> element
->>>>>>> 9511fdf4
-  '''
-
-  class ParsingContext(ContentElement.ParsingContext):
-    '''Maintains state when parsing the element
-    '''
-<<<<<<< HEAD
+  '''
+
+  class ParsingContext(ContentElement.ParsingContext):
+    '''Maintains state when parsing the element
+    '''
 
   qn = f"{{{xml_ns.TTML}}}body"
   has_region = True
@@ -1250,29 +841,6 @@
     body_ctx.process(parent_ctx, xml_elem)
     return body_ctx
 
-  @staticmethod
-  def from_model(context, body):
-    
-    if body is None:
-      return
-    
-    body_element = context.imsc_doc.find("body")
-    if body_element is None:
-      body_element = et.SubElement(context.imsc_doc, "body")
-    
-    attrib = body.get_id()
-    if attrib is not None:
-      body_element.set(imsc_attr.XMLIDAttribute.qn, attrib)
-
-    attrib = body.get_style(StyleProperties.LineHeight)
-    if attrib is not None:
-      body_element.set("tts:lineHeight", attrib)
-
-    ContentElement.from_model_style_properties(body, body_element)
-
-    for div in body:
-      DivElement.from_model(div, body_element)
-
 
 class DivElement(ContentElement):
   '''Process TTML <div> element
@@ -1299,100 +867,6 @@
     div_ctx.process(parent_ctx, xml_elem)
     return div_ctx
 
-  @staticmethod
-  def from_model(parent_div, parent_element):
-    
-    if parent_div is None:
-      return
-
-    div_element = et.SubElement(parent_element, "div")
-
-    ContentElement.from_model_style_properties(parent_div, div_element)
-
-    if parent_div.has_children():
-      for child in parent_div:
-        if isinstance(child, model.P):
-          PElement.from_model(child, div_element)
-        elif isinstance(child, model.Div):
-          DivElement.from_model(child, div_element)
-        else:
-          LOGGER.error("Children of div must be p or div")
-    else:
-      pass
-
-
-class PElement(ContentElement):
-  '''Process TTML <p> element
-=======
-
-  qn = f"{{{xml_ns.TTML}}}set"
-  has_region = False
-  has_styles = False
-  has_timing = True
-  is_mixed = False
-  has_children = False
-
-  @staticmethod
-  def is_instance(xml_elem) -> bool:
-    return xml_elem.tag == DivElement.qn
-
-  @classmethod
-  def from_xml(cls, parent_ctx: TTMLElement.ParsingContext, xml_elem) -> typing.Optional[SetElement.ParsingContext]:
-    set_ctx = SetElement.ParsingContext(SetElement, parent_ctx)
-    set_ctx.process(parent_ctx, xml_elem)
-    return set_ctx
-
-class BodyElement(ContentElement):
-  '''Process TTML body element
-  '''
-
-  class ParsingContext(ContentElement.ParsingContext):
-    '''Maintains state when parsing the element
-    '''
-
-  qn = f"{{{xml_ns.TTML}}}body"
-  has_region = True
-  has_styles = True
-  has_timing = True
-  is_mixed = False
-  has_children = True
-
-  @staticmethod
-  def is_instance(xml_elem) -> bool:
-    return xml_elem.tag == BodyElement.qn
-
-  @classmethod
-  def from_xml(cls, parent_ctx: TTMLElement.ParsingContext, xml_elem) -> typing.Optional[BodyElement.ParsingContext]:
-    body_ctx = BodyElement.ParsingContext(BodyElement, parent_ctx, model.Body(parent_ctx.doc))
-    body_ctx.process(parent_ctx, xml_elem)
-    return body_ctx
-
-
-class DivElement(ContentElement):
-  '''Process TTML <div> element
-  '''
-
-  class ParsingContext(ContentElement.ParsingContext):
-    '''Maintains state when parsing the element
-    '''
-
-  qn = f"{{{xml_ns.TTML}}}div"
-  has_region = True
-  has_styles = True
-  has_timing = True
-  is_mixed = False
-  has_children = True
-
-  @staticmethod
-  def is_instance(xml_elem) -> bool:
-    return xml_elem.tag == DivElement.qn
-
-  @classmethod
-  def from_xml(cls, parent_ctx: TTMLElement.ParsingContext, xml_elem) -> typing.Optional[DivElement.ParsingContext]:
-    div_ctx = DivElement.ParsingContext(DivElement, parent_ctx, model.Div(parent_ctx.doc))
-    div_ctx.process(parent_ctx, xml_elem)
-    return div_ctx
-
 class PElement(ContentElement):
   '''Process TTML <p> element
   '''
@@ -1421,56 +895,11 @@
 
 class SpanElement(ContentElement):
   '''Process the TTML <span> element
->>>>>>> 9511fdf4
-  '''
-
-  class ParsingContext(ContentElement.ParsingContext):
-    '''Maintains state when parsing the element
-    '''
-<<<<<<< HEAD
-
-  qn = f"{{{xml_ns.TTML}}}p"
-  has_timing = True
-  has_region = True
-  has_styles = True
-  is_mixed = True
-  has_children = True
-
-  @staticmethod
-  def is_instance(xml_elem) -> bool:
-    return xml_elem.tag == PElement.qn
-
-  @classmethod
-  def from_xml(cls, parent_ctx: TTMLElement.ParsingContext, xml_elem) -> typing.Optional[PElement.ParsingContext]:
-    p_ctx = PElement.ParsingContext(PElement, parent_ctx, model.P(parent_ctx.doc))
-    p_ctx.process(parent_ctx, xml_elem)
-    return p_ctx
-
-  @staticmethod
-  def from_model(parent_p, parent_element):
-    
-    if parent_p is None:
-      return
-
-    p_element = et.SubElement(parent_element, "p")
-
-    ContentElement.from_model_style_properties(parent_p, parent_element)
-
-    if parent_p.has_children():
-      for child in parent_p:
-        if isinstance(child, model.Span):
-          SpanElement.from_model(child, p_element)
-        elif isinstance(child, model.Ruby):
-          RubyElement.from_model(child, p_element)
-        elif isinstance(child, model.Br):
-          BrElement.from_model(child, p_element)
-        else:
-          LOGGER.error("Children of p must be span or br or text")
-
-
-class SpanElement(ContentElement):
-  '''Process the TTML <span> element
-=======
+  '''
+
+  class ParsingContext(ContentElement.ParsingContext):
+    '''Maintains state when parsing the element
+    '''
 
   qn = f"{{{xml_ns.TTML}}}span"
   has_timing = True
@@ -1498,73 +927,6 @@
 
 class RubyElement(ContentElement):
   '''Process the TTML <span tts:ruby="container"> element
->>>>>>> 9511fdf4
-  '''
-
-  class ParsingContext(ContentElement.ParsingContext):
-    '''Maintains state when parsing the element
-    '''
-
-<<<<<<< HEAD
-  qn = f"{{{xml_ns.TTML}}}span"
-  has_timing = True
-  has_region = True
-  has_styles = True
-  is_mixed = True
-=======
-  ruby = "container"
-  has_timing = True
-  has_region = True
-  has_styles = True
-  is_mixed = False
->>>>>>> 9511fdf4
-  has_children = True
-
-  @staticmethod
-  def is_instance(xml_elem):
-<<<<<<< HEAD
-    return xml_elem.tag == SpanElement.qn and SpanElement.get_ruby_attr(xml_elem) is None
-
-  @staticmethod
-  def get_ruby_attr(ttml_span):
-    '''extracts the value of the TTML `tts:ruby` attribute from the XML element `ttml_span`
-    '''
-    return ttml_span.get(f"{{{xml_ns.TTS}}}ruby")
-
-  @classmethod
-  def from_xml(cls, parent_ctx: TTMLElement.ParsingContext, xml_elem) -> typing.Optional[SpanElement.ParsingContext]:
-    span_ctx = SpanElement.ParsingContext(SpanElement, parent_ctx, model.Span(parent_ctx.doc))
-    span_ctx.process(parent_ctx, xml_elem)
-    return span_ctx
-
-  @staticmethod
-  def from_model(parent_div, parent_element):
-    
-    if parent_div is None:
-      return
-
-    span_element = et.SubElement(parent_element, "span")
-
-    ContentElement.from_model_style_properties(parent_div, span_element)
-
-    if parent_div.has_children():
-      for child in parent_div:
-        if isinstance(child, model.Span):
-          SpanElement.from_model(child, parent_element)
-        elif isinstance(child, model.Br):
-          BrElement.from_model(child, parent_element)
-        elif isinstance(child, model.Text):
-          # TODO - do we want to have a TextElement object?
-          #TextElement.from_model(parent_element, child)          
-          span_element.text = child.get_text()
-        else:
-          LOGGER.error("Children of div must be p or div")
-    else:
-      pass
-
-
-class RubyElement(ContentElement):
-  '''Process the TTML <span tts:ruby="container"> element
   '''
 
   class ParsingContext(ContentElement.ParsingContext):
@@ -1588,14 +950,6 @@
     ruby_ctx.process(parent_ctx, xml_elem)
     return ruby_ctx
 
-  @staticmethod
-  def from_model(parent_div, parent_element):
-    
-    if parent_div is None:
-      return
-
-    #ContentElement.from_model_style_properties(parent_div, span_element)
-
 
 class RbElement(ContentElement):
   '''Process the TTML <span tts:ruby="base"> element
@@ -1622,50 +976,6 @@
     rb_ctx.process(parent_ctx, xml_elem)
     return rb_ctx
 
-  @staticmethod
-  def from_model(parent_div, parent_element):
-    
-    if parent_div is None:
-      return
-
-
-class RtElement(ContentElement):
-  '''Process the TTML <span tts:ruby="text"> element
-=======
-    return xml_elem.tag == SpanElement.qn and SpanElement.get_ruby_attr(xml_elem) == RubyElement.ruby
-
-  @classmethod
-  def from_xml(cls, parent_ctx: TTMLElement.ParsingContext, xml_elem) -> typing.Optional[RubyElement.ParsingContext]:
-    ruby_ctx = RubyElement.ParsingContext(RubyElement, parent_ctx, model.Ruby(parent_ctx.doc))
-    ruby_ctx.process(parent_ctx, xml_elem)
-    return ruby_ctx
-
-
-class RbElement(ContentElement):
-  '''Process the TTML <span tts:ruby="base"> element
-  '''
-
-  class ParsingContext(ContentElement.ParsingContext):
-    '''Maintains state when parsing the element
-    '''
-
-  ruby = "base"
-  has_timing = True
-  has_region = True
-  has_styles = True
-  is_mixed = True
-  has_children = True
-
-  @staticmethod
-  def is_instance(xml_elem):
-    return xml_elem.tag == SpanElement.qn and SpanElement.get_ruby_attr(xml_elem) == RbElement.ruby
-
-  @classmethod
-  def from_xml(cls, parent_ctx: TTMLElement.ParsingContext, xml_elem) -> typing.Optional[RbElement.ParsingContext]:
-    rb_ctx = RbElement.ParsingContext(RbElement, parent_ctx, model.Rb(parent_ctx.doc))
-    rb_ctx.process(parent_ctx, xml_elem)
-    return rb_ctx
-
 class RtElement(ContentElement):
   '''Process the TTML <span tts:ruby="text"> element
   '''
@@ -1720,41 +1030,12 @@
 
 class RbcElement(ContentElement):
   '''Process the TTML <span tts:ruby="baseContainer"> element
->>>>>>> 9511fdf4
-  '''
-
-  class ParsingContext(ContentElement.ParsingContext):
-    '''Maintains state when parsing the element
-    '''
-
-<<<<<<< HEAD
-  ruby = "text"
-  has_timing = True
-  has_region = True
-  has_styles = True
-  is_mixed = True
-  has_children = True
-
-  @staticmethod
-  def is_instance(xml_elem) -> bool:
-    return xml_elem.tag == SpanElement.qn and SpanElement.get_ruby_attr(xml_elem) == RtElement.ruby
-
-  @classmethod
-  def from_xml(cls, parent_ctx: TTMLElement.ParsingContext, xml_elem) -> typing.Optional[RtElement.ParsingContext]:
-    rt_ctx = RtElement.ParsingContext(RtElement, parent_ctx, model.Rt(parent_ctx.doc))
-    rt_ctx.process(parent_ctx, xml_elem)
-    return rt_ctx
-
-  @staticmethod
-  def from_model(parent_div, parent_element):
-    
-    if parent_div is None:
-      return
-
-
-class RpElement(ContentElement):
-  '''Process the TTML <span tts:ruby="delimiter"> element
-=======
+  '''
+
+  class ParsingContext(ContentElement.ParsingContext):
+    '''Maintains state when parsing the element
+    '''
+
   ruby = "baseContainer"
   has_timing = True
   has_region = True
@@ -1775,72 +1056,6 @@
 
 class RtcElement(ContentElement):
   '''Process the TTML <span tts:ruby="textContainer"> element
->>>>>>> 9511fdf4
-  '''
-
-  class ParsingContext(ContentElement.ParsingContext):
-    '''Maintains state when parsing the element
-    '''
-
-<<<<<<< HEAD
-  ruby = "delimiter"
-  has_timing = True
-  has_region = True
-  has_styles = True
-  is_mixed = True
-  has_children = True
-
-  @staticmethod
-  def is_instance(xml_elem):
-    return xml_elem.tag == SpanElement.qn and SpanElement.get_ruby_attr(xml_elem) == RpElement.ruby
-
-  @classmethod
-  def from_xml(cls, parent_ctx: TTMLElement.ParsingContext, xml_elem) -> typing.Optional[RpElement.ParsingContext]:
-    rp_ctx = RpElement.ParsingContext(RpElement, parent_ctx, model.Rp(parent_ctx.doc))
-    rp_ctx.process(parent_ctx, xml_elem)
-    return rp_ctx
-
-  @staticmethod
-  def from_model(parent_div, parent_element):
-    
-    if parent_div is None:
-      return
-
-
-class RbcElement(ContentElement):
-  '''Process the TTML <span tts:ruby="baseContainer"> element
-  '''
-
-  class ParsingContext(ContentElement.ParsingContext):
-    '''Maintains state when parsing the element
-    '''
-
-  ruby = "baseContainer"
-  has_timing = True
-  has_region = True
-  has_styles = True
-  is_mixed = False
-  has_children = True
-
-  @staticmethod
-  def is_instance(xml_elem) -> bool:
-    return xml_elem.tag == SpanElement.qn and SpanElement.get_ruby_attr(xml_elem) == RbcElement.ruby
-
-  @classmethod
-  def from_xml(cls, parent_ctx: TTMLElement.ParsingContext, xml_elem) -> typing.Optional[RbcElement.ParsingContext]:
-    rbc_ctx = RbcElement.ParsingContext(RbcElement, parent_ctx, model.Rbc(parent_ctx.doc))
-    rbc_ctx.process(parent_ctx, xml_elem)
-    return rbc_ctx
-
-  @staticmethod
-  def from_model(parent_div, parent_element):
-    
-    if parent_div is None:
-      return
-
-
-class RtcElement(ContentElement):
-  '''Process the TTML <span tts:ruby="textContainer"> element
   '''
 
   class ParsingContext(ContentElement.ParsingContext):
@@ -1864,31 +1079,6 @@
     rtc_ctx.process(parent_ctx, xml_elem)
     return rtc_ctx
 
-  @staticmethod
-  def from_model(parent_div, parent_element):
-    
-    if parent_div is None:
-      return
-
-=======
-  ruby = "textContainer"
-  has_timing = True
-  has_region = True
-  has_styles = True
-  is_mixed = False
-  has_children = True
-
-  @staticmethod
-  def is_instance(xml_elem) -> bool:
-    return xml_elem.tag == SpanElement.qn and SpanElement.get_ruby_attr(xml_elem) == RtcElement.ruby
-
-  @classmethod
-  def from_xml(cls, parent_ctx: TTMLElement.ParsingContext, xml_elem) -> typing.Optional[RtcElement.ParsingContext]:
-    rtc_ctx = RtcElement.ParsingContext(RtcElement, parent_ctx, model.Rtc(parent_ctx.doc))
-    rtc_ctx.process(parent_ctx, xml_elem)
-    return rtc_ctx
-
->>>>>>> 9511fdf4
 class BrElement(ContentElement):
   '''Process the TTML <br> element
   '''
@@ -1912,14 +1102,4 @@
   def from_xml(cls, parent_ctx: TTMLElement.ParsingContext, xml_elem) -> typing.Optional[BrElement.ParsingContext]:
     br_ctx = BrElement.ParsingContext(BrElement, parent_ctx, model.Br(parent_ctx.doc))
     br_ctx.process(parent_ctx, xml_elem)
-<<<<<<< HEAD
-    return br_ctx
-
-  @staticmethod
-  def from_model(parent_div, parent_element):
-    
-    if parent_div is None:
-      return
-=======
-    return br_ctx
->>>>>>> 9511fdf4
+    return br_ctx