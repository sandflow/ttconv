#!/usr/bin/env python
# -*- coding: UTF-8 -*-

# Copyright (c) 2020, Sandflow Consulting LLC
#
# Redistribution and use in source and binary forms, with or without
# modification, are permitted provided that the following conditions are met:
#
# 1. Redistributions of source code must retain the above copyright notice, this
#    list of conditions and the following disclaimer.
# 2. Redistributions in binary form must reproduce the above copyright notice,
#    this list of conditions and the following disclaimer in the documentation
#    and/or other materials provided with the distribution.
#
# THIS SOFTWARE IS PROVIDED BY THE COPYRIGHT HOLDERS AND CONTRIBUTORS "AS IS" AND
# ANY EXPRESS OR IMPLIED WARRANTIES, INCLUDING, BUT NOT LIMITED TO, THE IMPLIED
# WARRANTIES OF MERCHANTABILITY AND FITNESS FOR A PARTICULAR PURPOSE ARE
# DISCLAIMED. IN NO EVENT SHALL THE COPYRIGHT OWNER OR CONTRIBUTORS BE LIABLE FOR
# ANY DIRECT, INDIRECT, INCIDENTAL, SPECIAL, EXEMPLARY, OR CONSEQUENTIAL DAMAGES
# (INCLUDING, BUT NOT LIMITED TO, PROCUREMENT OF SUBSTITUTE GOODS OR SERVICES;
# LOSS OF USE, DATA, OR PROFITS; OR BUSINESS INTERRUPTION) HOWEVER CAUSED AND
# ON ANY THEORY OF LIABILITY, WHETHER IN CONTRACT, STRICT LIABILITY, OR TORT
# (INCLUDING NEGLIGENCE OR OTHERWISE) ARISING IN ANY WAY OUT OF THE USE OF THIS
# SOFTWARE, EVEN IF ADVISED OF THE POSSIBILITY OF SUCH DAMAGE.

'''Intermediate Synchronic Document (ISD)'''

from __future__ import annotations

import inspect
import typing
import numbers
import re
import sys
import os
import multiprocessing
from dataclasses import dataclass
from fractions import Fraction

import ttconv.model as model
import ttconv.style_properties as styles
from ttconv.config import ModuleConfiguration


class SignificantTimes:
  """Information on the temporal offsets at which a ContentDocument changes.
  The class emulates the behavior of a list containing temporal offsets where the document changes, in increasing order
  """
  def __init__(
    self,
    sig_times: typing.List[Fraction],
    interval_cache: typing.Mapping[model.ContentElement, typing.Tuple[Fraction, Fraction]] = None
    ):

    self._sig_times = tuple(sig_times)
    self._cache = interval_cache or {}

  def __getitem__(self, key):
    return self._sig_times[key]

  def __len__(self):
    return len(self._sig_times)

  def __iter__(self):
    return iter(self._sig_times)

  def interval_cache(self) -> typing.Mapping[model.ContentElement, typing.Tuple[Fraction, Fraction]]:
    """Returns a dictionary that maps content elements to their respective absolute begin and end times.
    This dictionary is optionally used by `ISD.from_model` to increase performance.
    """
    return self._cache

  def offsets(self) -> typing.Tuple[Fraction,...]:
    """Returns a list of temporal offsets where the document changes, in increasing order.
    """
    return self._sig_times

ISD_NO_MULTIPROC_ENV = "ISD_NO_MULTIPROC"


@dataclass
<<<<<<< HEAD
class IsdConfiguration(ModuleConfiguration):
=======
class ISDConfiguration(ModuleConfiguration):
>>>>>>> 324679c6
  """ISD configuration"""
  multi_thread: bool = True

  @classmethod
  def name(cls):
    return "isd"


class ISD(model.Document):
  '''Represents an Intermediate Synchronic Document, as described in TTML2, i.e. a snapshot
  of a `model.ContentDocument` taken at a given point in time

  # Constants

  `DEFAULT_REGION_ID`: `id` value of the default region
  '''

  class Region(model.Region):
    '''Represents an ISD Region, which, in contrast to a document region, can contain
    children element.
    '''

    def push_child(self, child):
      if not isinstance(child, model.Body):
        raise TypeError("Children of ISD regions must be body instances")
      
      if self.has_children():
        raise ValueError("ISD regions must contain at most one body instance")

      model.ContentElement.push_child(self, child)

  DEFAULT_REGION_ID = "default_region"

  def __init__(self, doc: typing.Optional[model.ContentDocument]):
    super().__init__()

    self._regions: typing.Mapping[str, ISD.Region] = {}

    if doc is not None:
      self.set_active_area(doc.get_active_area())
      self.set_cell_resolution(doc.get_cell_resolution())
      self.set_display_aspect_ratio(doc.get_display_aspect_ratio())
      self.set_lang(doc.get_lang())
      self.set_px_resolution(doc.get_px_resolution())

  # regions

  def put_region(self, region: ISD.Region):
    '''Adds a region to the ISD, replacing any existing region with the same `id`.'''
    if not isinstance(region, ISD.Region):
      raise TypeError("Argument must be an instance of Region")

    if region.get_doc() != self:
      raise ValueError("Region does not belong to this document")

    self._regions[region.get_id()] = region

  def remove_region(self, region_id: str):
    '''Removes the region with `id == region_id` from the ISD.'''

    del self._regions[region_id]

  def get_region(self, region_id) -> typing.Optional[ISD.Region]:
    '''Returns the region with `id == region_id` or None, if none exists.'''
    return self._regions.get(region_id)

  def iter_regions(self) -> typing.Iterator[ISD.Region]:
    '''Returns an iterator over regions.'''
    return self._regions.values()

  def __len__(self) -> int:
    '''Returns the number of regions of the ISD.'''
    return len(self._regions)

  @staticmethod
  def _make_absolute(
      begin_offset: typing.Optional[Fraction],
      end_offset: typing.Optional[Fraction],
      parent_begin: typing.Optional[Fraction],
      parent_end: typing.Optional[Fraction]
    ) -> typing.Tuple[Fraction, Fraction]:
    
    begin_time = (parent_begin if parent_begin is not None else Fraction(0)) + \
                  (begin_offset if begin_offset is not None else Fraction(0))

    end_time = (parent_begin if parent_begin is not None else Fraction(0)) + \
              end_offset if end_offset is not None else None

    if end_time is None:

      end_time = parent_end

    elif parent_end is not None:

      end_time = min(end_time, parent_end)

    return (begin_time, end_time)

  @staticmethod
  def significant_times(doc: model.ContentDocument) -> SignificantTimes:
    '''Returns a list of the temporal offsets at which the document `doc` changes, sorted in
    increasing order'''

    interval_cache = {}

    def sig_times(element: model.ContentElement, parent_begin: Fraction, parent_end: typing.Optional[Fraction]):

      # add signficant times for the element

      begin_time, end_time = ISD._make_absolute(element.get_begin(), element.get_end(), parent_begin, parent_end)

      interval_cache[element] = (begin_time, end_time)

      s_times.add(begin_time)

      if end_time is not None:
        s_times.add(end_time)

      # add signficant times for any animation step 

      for anim_step in element.iter_animation_steps():
        anim_begin_time, anim_end_time = ISD._make_absolute(anim_step.begin, anim_step.end, parent_begin, parent_end)

        s_times.add(anim_begin_time)

        if anim_end_time is not None:
          s_times.add(anim_end_time)

      # add signficant times for the children of the element 

      for child_element in iter(element):
        sig_times(child_element, begin_time, end_time)

    s_times = set()

    # add significant times for regions

    for region in doc.iter_regions():
      sig_times(region, 0, None)

    # add significant times for body and its descendents

    if doc.get_body() is not None:
      sig_times(doc.get_body(), 0, None) 

    return SignificantTimes(sorted(s_times), interval_cache)

  @staticmethod
  def from_model(
    doc: model.ContentDocument,
    offset: Fraction,
    sig_times: typing.Optional[SignificantTimes] = None) -> typing.Optional[ISD]:
    '''Creates an ISD from a snapshot of a ContentDocument `doc` at a given time offset `offset`.
    A `SignificantTimes` instance generated from `doc` can be provided to speed-up the generation process.
    '''
    isd = ISD(doc)

    regions = tuple(doc.iter_regions())

    interval_cache = {} if sig_times is None else sig_times.interval_cache()
    activity_cache = {}

    if regions:
      for region in regions:
        isd_region = ISD._process_element(interval_cache, activity_cache, isd, offset, region, None, None, None, None, region)
        if isd_region is not None:
          isd.put_region(isd_region)
    else:
      default_region = model.Region(ISD.DEFAULT_REGION_ID, doc)
      isd_region = ISD._process_element(interval_cache, activity_cache, isd, offset, None, None, None, None, None, default_region)
      if isd_region is not None:
        isd.put_region(isd_region)

    return isd

  @staticmethod
  def generate_isd_sequence(
    doc: model.ContentDocument,
    progress_callback=lambda _: None,
    is_multithreaded:
    bool = True) -> typing.List[typing.Tuple[Fraction, ISD]]:
    """ Returns a list of duples, each consisting of a significant time in the ContentDocument `doc`
    and the corresponding `ISD` instance. The duples are sorted in order of increasing significant time.
    This helper function by default uses multithreading to improve performance on large ContentDocument
    instances. Setting the environment variable "ISD_NO_MULTIPROC" disables multithreading.
    """

    sig_times = ISD.significant_times(doc)

    progress_callback(0.1)

    # Compute ISDs

    isds = []

    if (
      len(sig_times) > 100 and
      is_multithreaded and
      multiprocessing.cpu_count() > 1 and
      not os.getenv(ISD_NO_MULTIPROC_ENV)
    ):

      sys.setrecursionlimit(10000)

      with multiprocessing.Pool() as pool:

        for i, isd in enumerate(
          pool.imap(_generate_isd,
          [(doc, offset, sig_times) for offset in sig_times],
          int(len(sig_times)/multiprocessing.cpu_count()))
        ):
          isds.append(isd)
          progress_callback(0.1 + 0.9 * (i + 1) / len(sig_times))

    else:

      for i, isd in enumerate(map(_generate_isd, [(doc, offset, sig_times) for offset in sig_times])):
        isds.append(isd)
        progress_callback(0.1 + 0.9 * (i + 1) / len(sig_times))

    return list(zip(sig_times, isds))


  _ORDERED_STYLE_PROPS = (
    styles.StyleProperties.FontSize,
    styles.StyleProperties.Extent,
    styles.StyleProperties.Origin,
    styles.StyleProperties.LineHeight,
    styles.StyleProperties.LinePadding,
    styles.StyleProperties.RubyReserve,
    styles.StyleProperties.TextOutline,
    styles.StyleProperties.TextShadow,
    styles.StyleProperties.TextEmphasis,
    styles.StyleProperties.Padding
  )

  @staticmethod
  def _compute_styles(
      styles_to_be_computed: typing.Set[typing.Type[model.StyleProperty]],
      isd_parent: typing.Optional[model.ContentElement],
      isd_element: model.ContentElement
    ):
    '''Compute style property values. This needs to be done in a specific order since the computed
    value of some style properties depend on the computed values of others'''

    for style_prop in ISD._ORDERED_STYLE_PROPS:
      if style_prop in styles_to_be_computed:
        StyleProcessors.BY_STYLE_PROP[style_prop].compute(isd_parent, isd_element)

  @staticmethod
  def _process_element(
      interval_cache,
      activity_cache,
      isd: ISD,
      absolute_offset: Fraction,
      selected_region: model.Region,
      inherited_region: typing.Optional[model.Region],
      parent: typing.Optional[model.ContentElement],
      parent_computed_begin: typing.Optional[Fraction],
      parent_computed_end: typing.Optional[Fraction],
      element: model.ContentElement
  ) -> typing.Optional[model.ContentElement]:


    # first check the activity cache and return immediate if the element is not active

    is_active = activity_cache.get(element)

    if is_active is False:

      return None

    # compute the temporal extent of the element, hopefully from the cache

    element_interval = interval_cache.get(element)

    if element_interval is None:
      element_interval = ISD._make_absolute(
        element.get_begin(),
        element.get_end(),
        parent_computed_begin,
        parent_computed_end
      )
      interval_cache[element] = element_interval

    begin_time, end_time = element_interval

    # update the activity cache if the element was not present
      
    if is_active is None:

      if (
        (begin_time is not None and begin_time > absolute_offset) or
        (end_time is not None and end_time <= absolute_offset)
      ) :
        activity_cache[element] = False
        return None

      activity_cache[element] = True

    # associated region is that associated with the element, or inherited otherwise

    associated_region = element.get_region() if element.get_region() is not None else inherited_region

    # prune the element if either:
    # * the element has children and the associated region is neither the default nor the root region
    # * the element has no children and the associated region is not the root region

    if (
        not isinstance(element, model.Region) and
        associated_region is not selected_region and
        (not element.has_children() or associated_region is not None)
      ):
      return None

    # create an ISD element

    doc = element.get_doc()

    if isinstance(element, model.Region):
      isd_element = ISD.Region(element.get_id(), isd)
    else:
      isd_element = element.__class__(isd)
      isd_element.set_id(element.get_id())

    if not isinstance(element, (model.Br, model.Text)): 
      isd_element.set_lang(element.get_lang())
      isd_element.set_space(element.get_space())

    # keep track of specified style properties

    styles_to_be_computed: typing.Set[typing.Type[model.StyleProperty]] = set()

    # copy text nodes

    if isinstance(element, model.Text):
      isd_element.set_text(element.get_text())

    # apply animation

    for anim_step in element.iter_animation_steps():

      anim_begin_time, anim_end_time = ISD._make_absolute(
        anim_step.begin,
        anim_step.end,
        begin_time,
        end_time
      )

      if anim_begin_time is not None and anim_begin_time > absolute_offset:
        continue

      if anim_end_time is not None and anim_end_time <= absolute_offset:
        continue

      styles_to_be_computed.add(anim_step.style_property)
      isd_element.set_style(anim_step.style_property, anim_step.value)

    # copy specified styles

    for spec_style_prop in element.iter_styles():

      if isd_element.has_style(spec_style_prop):
        # skip if the style has already been set
        continue

      styles_to_be_computed.add(spec_style_prop)
      isd_element.set_style(spec_style_prop, element.get_style(spec_style_prop))

    # inherited styling

    if not isinstance(element, (model.Br, model.Text, model.Region)):

      for inherited_style_prop in parent.iter_styles():

        StyleProcessors.BY_STYLE_PROP[inherited_style_prop].inherit(parent, isd_element)


    # initial value styling

    if not isinstance(element, (model.Br, model.Text)):

      for initial_style in styles.StyleProperties.ALL:

        if isd_element.has_style(initial_style):
          continue

        initial_value = doc.get_initial_value(initial_style) if doc.has_initial_value(initial_style) \
                          else initial_style.make_initial_value()

        styles_to_be_computed.add(initial_style)
        isd_element.set_style(initial_style, initial_value)

    # compute style properties

    ISD._compute_styles(styles_to_be_computed, parent, isd_element)

    # prune element is display is "none"

    if isd_element.get_style(styles.StyleProperties.Display) is styles.DisplayType.none:
      return None

    # process children of the element

    isd_element_children = []

    if isinstance(element, model.Region):

      if doc.get_body() is not None:
        isd_body_element = ISD._process_element(
          interval_cache,
          activity_cache,
          isd,
          absolute_offset,
          selected_region,
          associated_region,
          isd_element,
          None,
          None,
          doc.get_body()
        )

        if isd_body_element is not None:
          isd_element_children.append(isd_body_element)

    else:

      for child_element in element:
        isd_element_child = ISD._process_element(
              interval_cache,
              activity_cache,
              isd,
              absolute_offset,
              selected_region,
              associated_region,
              isd_element,
              begin_time,
              end_time,
              child_element
        )

        if isd_element_child is not None:
          isd_element_children.append(isd_element_child)

    if len(isd_element_children) > 0:
      isd_element.push_children(isd_element_children)

      if isinstance(isd_element, (model.P, model.Rt, model.Rtc)):
        text_node_list = []
        _construct_text_list(isd_element, text_node_list)
        _process_lwsp(text_node_list)
        _prune_empty_spans(isd_element)

    # remove styles that are not applicable

    for computed_style_prop in list(isd_element.iter_styles()):
      if not isd_element.is_style_applicable(computed_style_prop):
        isd_element.set_style(computed_style_prop, None)
    
    # prune or keep the element

    if isinstance(isd_element, (model.Br, model.Text,model.Rb, model.Rbc)):
      return isd_element

    if isd_element.has_children():
      return isd_element

    if (
        isinstance(isd_element, ISD.Region) and
        isd_element.get_style(styles.StyleProperties.ShowBackground) is styles.ShowBackgroundType.always
      ):
      return isd_element

    return None

def _prune_empty_spans(element: model.ContentElement):
  children = list(element)
  for child in children:
    _prune_empty_spans(child)
    if isinstance(child, model.Text) and not child.get_text():
      element.remove_child(child)
    elif isinstance(child, model.Span) and not child:
      element.remove_child(child)


def _construct_text_list(element: model.ContentElement, text_node_list: typing.List[typing.Union[model.Text, model.Br]]):
  '''Constructs a list of all text and br elements in dfs order, excluding rt, rtc and rp elements'''
  for child in element:
    if isinstance(child, model.Br) or (isinstance(child, model.Text) and child.get_text()):
      text_node_list.append(child)
    elif not isinstance(child, (model.Rt, model.Rtc, model.Rp)):
      _construct_text_list(child, text_node_list)

def _process_lwsp(text_node_list: typing.List[typing.Union[model.Text, model.Br]]):
  '''Processes LWSP according to the space property'''

  def _is_prev_char_lwsp(prev_element):
    if isinstance(prev_element, model.Br):
      return True
      
    prev_text = prev_element.get_text()

    return len(prev_text) > 0 and prev_text[-1] in ("\t", "\r", "\n", " ")

  def _is_next_char_lwsp(next_element):
    if isinstance(next_element, model.Br):
      return True

    next_text = next_element.get_text()

    return len(next_text) > 0 and next_text[0] in ("\r", "\n")


  elist = list(text_node_list)

  # first pass: collapse spaces and remove leading LWSPs

  i = 0

  while i < len(elist):

    node = elist[i]

    if isinstance(node, model.Br) or node.parent().get_space() is model.WhiteSpaceHandling.PRESERVE:
      i += 1
      continue

    trimmed_text = re.sub(r"[\t\r\n ]+", " ", node.get_text())

    if len(trimmed_text) > 0 and trimmed_text[0] == " ":

      if i == 0 or _is_prev_char_lwsp(elist[i - 1]):

        trimmed_text = trimmed_text[1:]

    node.set_text(trimmed_text)

    if len(trimmed_text) == 0:
      del elist[i]
    else:
      i += 1

  # second pass: remove trailing LWSPs

  for i, node in enumerate(elist):

    if isinstance(node, model.Br) or node.parent().get_space() is model.WhiteSpaceHandling.PRESERVE:
      i += 1
      continue

    node_text = node.get_text()

    if node_text[-1] == " ":

      if i == (len(elist) - 1) or _is_next_char_lwsp(elist[i + 1]):

        node.set_text(node_text[:-1])

    

def _compute_length(
    source_length: styles.LengthType,
    pct_ref: typing.Optional[styles.LengthType],
    em_ref: typing.Optional[styles.LengthType],
    c_ref: typing.Optional[styles.LengthType],
    px_ref: typing.Optional[styles.LengthType]
  ):

  if source_length.units is styles.LengthType.Units.pct:
    if pct_ref is None:
      raise ValueError("Percent length computed without pct reference")

    return styles.LengthType(
      value=source_length.value * pct_ref.value / 100,
      units=pct_ref.units
    )

  if source_length.units is styles.LengthType.Units.em:
    if em_ref is None:
      raise ValueError("Em length computed without em reference")

    return styles.LengthType(
      value=source_length.value * em_ref.value,
      units=em_ref.units
    )

  if source_length.units is styles.LengthType.Units.c:
    if c_ref is None:
      raise ValueError("C length computed without c reference")

    return styles.LengthType(
      value=source_length.value * c_ref.value,
      units=c_ref.units
    )

  if source_length.units is styles.LengthType.Units.px:
    if px_ref is None:
      raise ValueError("px length computed without px reference")

    return styles.LengthType(
      value=source_length.value * px_ref.value,
      units=px_ref.units
    )

  return source_length

def _make_rh_length(value: numbers.Number) -> styles.LengthType:
  '''Creates a length expressed in `rh` units
  '''
  return styles.LengthType(
    value=value,
    units=styles.LengthType.Units.rh
  )

def _make_rw_length(value: numbers.Number) -> styles.LengthType:
  '''Creates a length expressed in `rw` units
  '''
  return styles.LengthType(
    value=value,
    units=styles.LengthType.Units.rw
  )

def _get_writing_mode(isd_element: model.ContentElement) -> styles.WritingModeType:

  while not isinstance(isd_element, ISD.Region):
    isd_element = isd_element.get_parent()

  return isd_element.get_style(styles.StyleProperties.WritingMode)

class StyleProcessor:
  '''Processes style properties during the style resolution process.
  
  Class variables:

  * `style_prop`: reference to the style property that the processor handles
  '''

  style_prop: typing.Type[styles.StyleProperty] = None

  @classmethod
  def compute(cls, parent: model.ContentElement, element: model.ContentElement):
    '''Reads the (specified) style property value and computes it
    '''

  @classmethod
  def inherit(cls, parent: model.ContentElement, element: model.ContentElement):
    '''Inherit the style property from the parent to the element
    '''
    if cls.style_prop.is_inherited and not element.has_style(cls.style_prop):
      element.set_style(cls.style_prop, parent.get_style(cls.style_prop))

class StyleProcessors:
  '''Processes style properties during the style resolution process
  
  Class variables:

  * `BY_STYLE_PROP`: maps a style property to a processor
  '''

  # pylint: disable=missing-class-docstring

  class BackgroundColor(StyleProcessor):
    style_prop = styles.StyleProperties.BackgroundColor

  class Color(StyleProcessor):
    style_prop = styles.StyleProperties.Color

  class Direction(StyleProcessor):
    style_prop = styles.StyleProperties.Direction

  class Disparity(StyleProcessor):
    style_prop = styles.StyleProperties.Disparity

  class Display(StyleProcessor):
    style_prop = styles.StyleProperties.Display

  class DisplayAlign(StyleProcessor):
    style_prop = styles.StyleProperties.DisplayAlign

  class Extent(StyleProcessor):
    style_prop = styles.StyleProperties.Extent

    @classmethod
    def compute(cls, parent: model.ContentElement, element: model.ContentElement):

      style_value: styles.ExtentType = element.get_style(cls.style_prop)

      # height

      height = _compute_length(
        style_value.height,
        _make_rh_length(100),
        element.get_style(styles.StyleProperties.FontSize),
        _make_rh_length(100 / element.get_doc().get_cell_resolution().rows),
        _make_rh_length(100 / element.get_doc().get_px_resolution().height)
      )

      # width

      width = _compute_length(
        style_value.width,
        _make_rw_length(100),
        element.get_style(styles.StyleProperties.FontSize),
        _make_rw_length(100 / element.get_doc().get_cell_resolution().columns),
        _make_rw_length(100 / element.get_doc().get_px_resolution().width)
      )

      element.set_style(
        cls.style_prop,
        styles.ExtentType(
          height=height,
          width=width
        )
      )

  class FillLineGap(StyleProcessor):
    style_prop = styles.StyleProperties.FillLineGap

  class FontFamily(StyleProcessor):
    style_prop = styles.StyleProperties.FontFamily

  class FontSize(StyleProcessor):
    style_prop = styles.StyleProperties.FontSize

    @classmethod
    def inherit(cls, parent: model.ContentElement, element: model.ContentElement):
      if element.has_style(cls.style_prop):
        return

      parent_value: styles.LengthType = parent.get_style(cls.style_prop)

      if (
          isinstance(element, model.Rtc) or
          (isinstance(element, model.Rt) and not isinstance(parent, model.Rtc))
      ):
        style_value = styles.LengthType(
          value=parent_value.value/2,
          units=parent_value.units
        )
      else:
        style_value = parent_value

      element.set_style(cls.style_prop, style_value)

    @classmethod
    def compute(cls, parent: model.ContentElement, element: model.ContentElement):

      style_value = element.get_style(cls.style_prop)
      parent_value = parent.get_style(cls.style_prop) if parent is not None else None

      pct_ref = parent_value if parent_value is not None \
         else _make_rh_length(100/element.get_doc().get_cell_resolution().rows)

      element.set_style(
        cls.style_prop,
        _compute_length(
          style_value,
          pct_ref,
          pct_ref,
          _make_rh_length(100 / element.get_doc().get_cell_resolution().rows),
          _make_rh_length(100 / element.get_doc().get_px_resolution().height)
        )
      )      

  class FontStyle(StyleProcessor):
    style_prop = styles.StyleProperties.FontStyle

  class FontWeight(StyleProcessor):
    style_prop = styles.StyleProperties.FontWeight

  class LineHeight(StyleProcessor):
    style_prop = styles.StyleProperties.LineHeight

    @classmethod
    def compute(cls, parent: model.ContentElement, element: model.ContentElement):
      value = element.get_style(cls.style_prop)

      if value is styles.SpecialValues.normal:

        computed_value = value

      else:
        computed_value = _compute_length(
          value,
          element.get_style(styles.StyleProperties.FontSize),
          element.get_style(styles.StyleProperties.FontSize),
          _make_rh_length(100 / element.get_doc().get_cell_resolution().rows),
          _make_rh_length(100 / element.get_doc().get_px_resolution().height)
        )

      element.set_style(cls.style_prop, computed_value)

  class LinePadding(StyleProcessor):
    style_prop = styles.StyleProperties.LinePadding

    @classmethod
    def compute(cls, parent: model.ContentElement, element: model.ContentElement):
      element.set_style(
        cls.style_prop,
        _compute_length(
          element.get_style(cls.style_prop),
          element.get_style(styles.StyleProperties.FontSize),
          element.get_style(styles.StyleProperties.FontSize),
          _make_rh_length(100 / element.get_doc().get_cell_resolution().rows),
          _make_rh_length(100 / element.get_doc().get_px_resolution().height)
        )
      )

  class LuminanceGain(StyleProcessor):
    style_prop = styles.StyleProperties.LuminanceGain

  class MultiRowAlign(StyleProcessor):
    style_prop = styles.StyleProperties.MultiRowAlign

  class Opacity(StyleProcessor):
    style_prop = styles.StyleProperties.Opacity

  class Origin(StyleProcessor):
    style_prop = styles.StyleProperties.Origin

    @classmethod
    def compute(cls, parent: model.ContentElement, element: model.ContentElement):

      style_value: styles.PositionType = element.get_style(cls.style_prop)

      # height

      y = _compute_length(
        style_value.y,
        _make_rh_length(100),
        element.get_style(styles.StyleProperties.FontSize),
        _make_rh_length(100 / element.get_doc().get_cell_resolution().rows),
        _make_rh_length(100 / element.get_doc().get_px_resolution().height)
      )

      # width

      x = _compute_length(
        style_value.x,
        _make_rw_length(100),
        element.get_style(styles.StyleProperties.FontSize),
        _make_rw_length(100 / element.get_doc().get_cell_resolution().columns),
        _make_rw_length(100 / element.get_doc().get_px_resolution().width)
      )

      element.set_style(
        cls.style_prop,
        styles.PositionType(
          x=x,
          y=y
        )
      )

  class Overflow(StyleProcessor):
    style_prop = styles.StyleProperties.Overflow

  class Padding(StyleProcessor):
    style_prop = styles.StyleProperties.Padding

    @classmethod
    def compute(cls, parent: model.ContentElement, element: model.ContentElement):

      padding_value: styles.PaddingType = element.get_style(cls.style_prop)

      wm: styles.WritingModeType = element.get_style(styles.StyleProperties.WritingMode)

      extent: styles.ExtentType = element.get_style(styles.StyleProperties.Extent)

      is_vertical = wm in (styles.WritingModeType.tblr, styles.WritingModeType.tbrl)

      c_h = _make_rh_length(100 / element.get_doc().get_cell_resolution().rows)
      px_h = _make_rh_length(100 / element.get_doc().get_px_resolution().height)
      c_w = _make_rw_length(100 / element.get_doc().get_cell_resolution().columns)
      px_w = _make_rw_length(100 / element.get_doc().get_px_resolution().width)

      c_before = _compute_length(
        padding_value.before,
        extent.width if is_vertical else extent.height,
        element.get_style(styles.StyleProperties.FontSize),
        c_w if is_vertical else c_h,
        px_w if is_vertical else px_h
      )

      c_after = _compute_length(
        padding_value.after,
        extent.width if is_vertical else extent.height,
        element.get_style(styles.StyleProperties.FontSize),
        c_w if is_vertical else c_h,
        px_w if is_vertical else px_h
      )

      c_start = _compute_length(
        padding_value.start,
        extent.width if not is_vertical else extent.height,
        element.get_style(styles.StyleProperties.FontSize),
        c_w if not is_vertical else c_h,
        px_w if not is_vertical else px_h
      )

      c_end = _compute_length(
        padding_value.end,
        extent.width if not is_vertical else extent.height,
        element.get_style(styles.StyleProperties.FontSize),
        c_w if not is_vertical else c_h,
        px_w if not is_vertical else px_h
      )

      element.set_style(
        cls.style_prop,
        styles.PaddingType(c_before, c_end, c_after, c_start)
      )    

  class RubyAlign(StyleProcessor):
    style_prop = styles.StyleProperties.RubyAlign

  class RubyPosition(StyleProcessor):
    style_prop = styles.StyleProperties.RubyPosition

  class RubyReserve(StyleProcessor):
    style_prop = styles.StyleProperties.RubyReserve

    @classmethod
    def compute(cls, parent: model.ContentElement, element: model.ContentElement):
      value: typing.Union[styles.SpecialValues.none, styles.RubyReserveType] = element.get_style(cls.style_prop)

      if value is styles.SpecialValues.none:

        computed_value = value

      elif value.length is not None:
        computed_value = styles.RubyReserveType(
          position=value.position,
          length=_compute_length(
            value.length,
            element.get_style(styles.StyleProperties.FontSize),
            element.get_style(styles.StyleProperties.FontSize),
            _make_rh_length(100 / element.get_doc().get_cell_resolution().rows),
            _make_rh_length(100 / element.get_doc().get_px_resolution().height)
          )
        )

      else:
        fs = element.get_style(styles.StyleProperties.FontSize)
        computed_value = styles.RubyReserveType(
          position=value.position,
          length=styles.LengthType(
            fs.value/2,
            fs.units
          )
        )
        
      element.set_style(cls.style_prop, computed_value)

  class Shear(StyleProcessor):
    style_prop = styles.StyleProperties.Shear

  class ShowBackground(StyleProcessor):
    style_prop = styles.StyleProperties.ShowBackground

  class TextAlign(StyleProcessor):
    style_prop = styles.StyleProperties.TextAlign

  class TextCombine(StyleProcessor):
    style_prop = styles.StyleProperties.TextCombine

  class TextDecoration(StyleProcessor):
    style_prop = styles.StyleProperties.TextDecoration

    @classmethod
    def inherit(cls, parent: model.ContentElement, element: model.ContentElement):
      parent_value: styles.TextDecorationType = parent.get_style(cls.style_prop)

      spec_value: styles.TextDecorationType = element.get_style(cls.style_prop)

      if spec_value is None:

        style_value = parent_value

      else:
        style_value = styles.TextDecorationType(
          underline=spec_value.underline if spec_value.underline is not None else parent_value.underline,
          line_through=spec_value.line_through if spec_value.line_through is not None else parent_value.line_through,
          overline=spec_value.overline if spec_value.overline is not None else parent_value.overline
        )

      element.set_style(cls.style_prop, style_value)

  class TextEmphasis(StyleProcessor):
    style_prop = styles.StyleProperties.TextEmphasis

    @classmethod
    def compute(cls, parent: model.ContentElement, element: model.ContentElement):
      value: styles.TextEmphasisType = element.get_style(cls.style_prop)

      if value is styles.SpecialValues.none:

        computed_value = value

      else:
        
        color = value.color if value.color is not None else element.get_style(styles.StyleProperties.Color)

        if value.style is styles.TextEmphasisType.Style.auto:

          wm: styles.WritingModeType = _get_writing_mode(parent)

          if wm in (styles.WritingModeType.tblr, styles.WritingModeType.tbrl):

            style = styles.TextEmphasisType.Style.filled_sesame

          else:

            style = styles.TextEmphasisType.Style.filled_circle

        else:

          style = value.style

        computed_value = styles.TextEmphasisType(
          color=color,
          position=value.position,
          style=style
        )
        
      element.set_style(cls.style_prop, computed_value)


  class TextOutline(StyleProcessor):
    style_prop = styles.StyleProperties.TextOutline

    @classmethod
    def compute(cls, parent: model.ContentElement, element: model.ContentElement):
      value: typing.Union[styles.SpecialValues.none, styles.TextOutlineType] = element.get_style(cls.style_prop)

      if value is styles.SpecialValues.none:

        computed_value = value

      else:

        computed_value = styles.TextOutlineType(
          color=value.color if value.color is not None else element.get_style(styles.StyleProperties.Color),
          thickness=_compute_length(
            value.thickness,
            element.get_style(styles.StyleProperties.FontSize),
            element.get_style(styles.StyleProperties.FontSize),
            _make_rh_length(100 / element.get_doc().get_cell_resolution().rows),
            _make_rh_length(100 / element.get_doc().get_px_resolution().height)
          )
        )
        
      element.set_style(cls.style_prop, computed_value)

  class TextShadow(StyleProcessor):
    style_prop = styles.StyleProperties.TextShadow

    @classmethod
    def compute(cls, parent: model.ContentElement, element: model.ContentElement):
      value: typing.Union[styles.SpecialValues.none, styles.TextShadowType] = element.get_style(cls.style_prop)

      if value is styles.SpecialValues.none:

        computed_value = value

      else:

        shadows = []

        for shadow in value.shadows:
          shadows.append(
            styles.TextShadowType.Shadow(
              color=shadow.color if shadow.color is not None else element.get_style(styles.StyleProperties.Color),
              x_offset=_compute_length(
                shadow.x_offset,
                element.get_style(styles.StyleProperties.FontSize),
                element.get_style(styles.StyleProperties.FontSize),
                _make_rh_length(100 / element.get_doc().get_cell_resolution().rows),
                _make_rh_length(100 / element.get_doc().get_px_resolution().height)
              ),
              y_offset=_compute_length(
                shadow.y_offset,
                element.get_style(styles.StyleProperties.FontSize),
                element.get_style(styles.StyleProperties.FontSize),
                _make_rh_length(100 / element.get_doc().get_cell_resolution().rows),
                _make_rh_length(100 / element.get_doc().get_px_resolution().height)
              ),
              blur_radius=None if shadow.blur_radius is None else _compute_length(
                shadow.blur_radius,
                element.get_style(styles.StyleProperties.FontSize),
                element.get_style(styles.StyleProperties.FontSize),
                _make_rh_length(100 / element.get_doc().get_cell_resolution().rows),
                _make_rh_length(100 / element.get_doc().get_px_resolution().height)
              )
            )
          )

        computed_value = styles.TextShadowType(tuple(shadows))
        
      element.set_style(cls.style_prop, computed_value)

  class UnicodeBidi(StyleProcessor):
    style_prop = styles.StyleProperties.UnicodeBidi

  class Visibility(StyleProcessor):
    style_prop = styles.StyleProperties.Visibility

  class WrapOption(StyleProcessor):
    style_prop = styles.StyleProperties.WrapOption

  class WritingMode(StyleProcessor):
    style_prop = styles.StyleProperties.WritingMode

  BY_STYLE_PROP = {
    processor.style_prop : processor
    for processor_name, processor in list(locals().items()) if inspect.isclass(processor) and processor.style_prop is not None
    }

# pylint: enable=missing-class-docstring

def _generate_isd(args):
  doc, offset, sig_times = args
  return ISD.from_model(doc, offset, sig_times)<|MERGE_RESOLUTION|>--- conflicted
+++ resolved
@@ -79,11 +79,7 @@
 
 
 @dataclass
-<<<<<<< HEAD
-class IsdConfiguration(ModuleConfiguration):
-=======
 class ISDConfiguration(ModuleConfiguration):
->>>>>>> 324679c6
   """ISD configuration"""
   multi_thread: bool = True
 
