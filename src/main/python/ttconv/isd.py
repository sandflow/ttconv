--- conflicted
+++ resolved
@@ -215,17 +215,12 @@
     return SignificantTimes(sorted(s_times), interval_cache)
 
   @staticmethod
-<<<<<<< HEAD
   def from_model(
     doc: model.ContentDocument,
     offset: Fraction,
     sig_times: typing.Optional[SignificantTimes] = None) -> typing.Optional[ISD]:
     '''Creates an ISD from a snapshot of a ContentDocument `doc` at a given time offset `offset`.
     A `SignificantTimes` instance generated from `doc` can be provided to speed-up the generation process.
-=======
-  def from_model(doc: model.ContentDocument, offset: Fraction, _progress_callback=lambda _: None) -> typing.Optional[ISD]:
-    '''Creates an ISD from a snapshot of a ContentDocument `doc` at a given time offset `offset`
->>>>>>> dad3a0a7
     '''
     isd = ISD(doc)
 
@@ -248,7 +243,11 @@
     return isd
 
   @staticmethod
-  def generate_isd_sequence(doc: model.ContentDocument, is_multithreaded: bool = True) -> typing.List[typing.Tuple[Fraction, ISD]]:
+  def generate_isd_sequence(
+    doc: model.ContentDocument,
+    progress_callback=lambda _: None,
+    is_multithreaded:
+    bool = True) -> typing.List[typing.Tuple[Fraction, ISD]]:
     """ Returns a list of duples, each consisting of a significant time in the ContentDocument `doc`
     and the corresponding `ISD` instance. The duples are sorted in order of increasing significant time.
     This helper function by default uses multithreading to improve performance on large ContentDocument
@@ -257,7 +256,11 @@
 
     sig_times = ISD.significant_times(doc)
 
+    progress_callback(0.1)
+
   # Compute ISDs
+
+    isds = []
 
     if (
       len(sig_times) > 100 and
@@ -269,17 +272,20 @@
       sys.setrecursionlimit(10000)
 
       with multiprocessing.Pool() as pool:
-        isds = pool.starmap(
-          _generate_isd,
-          [(doc, offset, sig_times) for offset in sig_times]
-        )
+
+        for i, isd in enumerate(
+          pool.imap(_generate_isd,
+          [(doc, offset, sig_times) for offset in sig_times],
+          int(len(sig_times)/multiprocessing.cpu_count()))
+        ):
+          isds.append(isd)
+          progress_callback(0.1 + 0.9 * (i + 1) / len(sig_times))
 
     else:
 
-      isds = starmap(
-          _generate_isd,
-          [(doc, offset, sig_times) for offset in sig_times]
-        )
+      for i, isd in enumerate(map(_generate_isd, [(doc, offset, sig_times) for offset in sig_times])):
+        isds.append(isd)
+        progress_callback(0.1 + 0.9 * (i + 1) / len(sig_times))
 
     return list(zip(sig_times, isds))
 
@@ -1180,5 +1186,6 @@
 
 # pylint: enable=missing-class-docstring
 
-def _generate_isd(doc, offset, sig_times):
+def _generate_isd(args):
+  doc, offset, sig_times = args
   return ISD.from_model(doc, offset, sig_times)