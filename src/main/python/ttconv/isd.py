#!/usr/bin/env python
# -*- coding: UTF-8 -*-

# Copyright (c) 2020, Sandflow Consulting LLC
#
# Redistribution and use in source and binary forms, with or without
# modification, are permitted provided that the following conditions are met:
#
# 1. Redistributions of source code must retain the above copyright notice, this
#    list of conditions and the following disclaimer.
# 2. Redistributions in binary form must reproduce the above copyright notice,
#    this list of conditions and the following disclaimer in the documentation
#    and/or other materials provided with the distribution.
#
# THIS SOFTWARE IS PROVIDED BY THE COPYRIGHT HOLDERS AND CONTRIBUTORS "AS IS" AND
# ANY EXPRESS OR IMPLIED WARRANTIES, INCLUDING, BUT NOT LIMITED TO, THE IMPLIED
# WARRANTIES OF MERCHANTABILITY AND FITNESS FOR A PARTICULAR PURPOSE ARE
# DISCLAIMED. IN NO EVENT SHALL THE COPYRIGHT OWNER OR CONTRIBUTORS BE LIABLE FOR
# ANY DIRECT, INDIRECT, INCIDENTAL, SPECIAL, EXEMPLARY, OR CONSEQUENTIAL DAMAGES
# (INCLUDING, BUT NOT LIMITED TO, PROCUREMENT OF SUBSTITUTE GOODS OR SERVICES;
# LOSS OF USE, DATA, OR PROFITS; OR BUSINESS INTERRUPTION) HOWEVER CAUSED AND
# ON ANY THEORY OF LIABILITY, WHETHER IN CONTRACT, STRICT LIABILITY, OR TORT
# (INCLUDING NEGLIGENCE OR OTHERWISE) ARISING IN ANY WAY OUT OF THE USE OF THIS
# SOFTWARE, EVEN IF ADVISED OF THE POSSIBILITY OF SUCH DAMAGE.

'''Intermediate Synchronic Document (ISD)'''

from __future__ import annotations

import inspect
import typing
import numbers
import re
from fractions import Fraction

import ttconv.model as model
import ttconv.style_properties as styles

class ISD(model.Document):
  '''Represents an Intermediate Synchronic Document, as described in TTML2, i.e. a snapshot
  of a `model.ContentDocument` taken at a given point in time

  # Constants

  `DEFAULT_REGION_ID`: `id` value of the default region
  '''

  class Region(model.Region):
    '''Represents an ISD Region, which, in contrast to a document region, can contain
    children element.
    '''

    def push_child(self, child):
      if not isinstance(child, model.Body):
        raise TypeError("Children of ISD regions must be body instances")
      
      if self.has_children():
        raise ValueError("ISD regions must contain at most one body instance")

      model.ContentElement.push_child(self, child)

  DEFAULT_REGION_ID = "default_region"

  def __init__(self, doc: typing.Optional[model.ContentDocument]):
    super().__init__()

    self._regions: typing.Mapping[str, ISD.Region] = {}

    if doc is not None:
      self.set_active_area(doc.get_active_area())
      self.set_cell_resolution(doc.get_cell_resolution())
      self.set_display_aspect_ratio(doc.get_display_aspect_ratio())
      self.set_lang(doc.get_lang())
      self.set_px_resolution(doc.get_px_resolution())

  # regions

  def put_region(self, region: ISD.Region):
    '''Adds a region to the ISD, replacing any existing region with the same `id`.'''
    if not isinstance(region, ISD.Region):
      raise TypeError("Argument must be an instance of Region")

    if region.get_doc() != self:
      raise ValueError("Region does not belong to this document")

    self._regions[region.get_id()] = region

  def remove_region(self, region_id: str):
    '''Removes the region with `id == region_id` from the ISD.'''

    del self._regions[region_id]

  def get_region(self, region_id) -> typing.Optional[ISD.Region]:
    '''Returns the region with `id == region_id` or None, if none exists.'''
    return self._regions.get(region_id)

  def iter_regions(self) -> typing.Iterator[ISD.Region]:
    '''Returns an iterator over regions.'''
    return self._regions.values()

  def __len__(self) -> int:
    '''Returns the number of regions of the ISD.'''
    return len(self._regions)

  @staticmethod
  def _make_absolute(
      begin_offset: typing.Optional[Fraction],
      end_offset: typing.Optional[Fraction],
      parent_begin: typing.Optional[Fraction],
      parent_end: typing.Optional[Fraction]
    ) -> typing.Tuple[Fraction, Fraction]:
    
    begin_time = (parent_begin if parent_begin is not None else Fraction(0)) + \
                  (begin_offset if begin_offset is not None else Fraction(0))

    end_time = (parent_begin if parent_begin is not None else Fraction(0)) + \
              end_offset if end_offset is not None else None

    if end_time is None:

      end_time = parent_end

    elif parent_end is not None:

      end_time = min(end_time, parent_end)

    return (begin_time, end_time)

  @staticmethod
  def significant_times(doc: model.ContentDocument) -> typing.List[Fraction]:
    '''Returns a list of the temporal offsets at which the document `doc` changes, sorted in
    increasing order'''

    def sig_times(element: model.ContentElement, parent_begin: Fraction, parent_end: typing.Optional[Fraction]):

      # add signficant times for the element

      begin_time, end_time = ISD._make_absolute(element.get_begin(), element.get_end(), parent_begin, parent_end)

      s_times.add(begin_time)

      if end_time is not None:
        s_times.add(end_time)

      # add signficant times for any animation step 

      for anim_step in element.iter_animation_steps():
        anim_begin_time, anim_end_time = ISD._make_absolute(anim_step.begin, anim_step.end, parent_begin, parent_end)

        s_times.add(anim_begin_time)

        if anim_end_time is not None:
          s_times.add(anim_end_time)

      # add signficant times for the children of the element 

      for child_element in iter(element):
        sig_times(child_element, begin_time, end_time)

    s_times = set()

    # add significant times for regions

    for region in doc.iter_regions():
      sig_times(region, 0, None)

    # add significant times for body and its descendents

    if doc.get_body() is not None:
      sig_times(doc.get_body(), 0, None) 

    return sorted(s_times)

  @staticmethod
<<<<<<< HEAD
  def from_model(doc: model.Document, offset: Fraction, _progress_callback=lambda _: None) -> typing.Optional[ISD]:
    '''Creates an ISD from a snapshot of a Document `doc` at a given time offset `offset`
=======
  def from_model(doc: model.ContentDocument, offset: Fraction) -> typing.Optional[ISD]:
    '''Creates an ISD from a snapshot of a ContentDocument `doc` at a given time offset `offset`
>>>>>>> f80e8a1c
    '''
    isd = ISD(doc)

    regions = tuple(doc.iter_regions())

    if regions:
      for region in regions:
        isd_region = ISD._process_element(isd, offset, region, None, None, None, None, region)
        if isd_region is not None:
          isd.put_region(isd_region)
    else:
      default_region = model.Region(ISD.DEFAULT_REGION_ID, doc)
      isd_region = ISD._process_element(isd, offset, None, None, None, None, None, default_region)
      if isd_region is not None:
        isd.put_region(isd_region)

    return isd

  @staticmethod
  def _compute_styles(
      styles_to_be_computed: typing.Set[model.StyleProperty],
      isd_parent: typing.Optional[model.ContentElement],
      isd_element: model.ContentElement
    ):
    '''Compute style property values. This needs to be done in a specific order since the computed
    value of some style properties depend on the computed values of others'''

    ordered_style_props = (
      styles.StyleProperties.FontSize,
      styles.StyleProperties.Extent,
      styles.StyleProperties.Origin,
      styles.StyleProperties.LineHeight,
      styles.StyleProperties.LinePadding,
      styles.StyleProperties.RubyReserve,
      styles.StyleProperties.TextOutline,
      styles.StyleProperties.TextShadow,
      styles.StyleProperties.TextEmphasis,
      styles.StyleProperties.Padding
    )

    for style_prop in ordered_style_props:
      if style_prop in styles_to_be_computed:
        StyleProcessors.BY_STYLE_PROP[style_prop].compute(isd_parent, isd_element)

  @staticmethod
  def _process_element(
      isd: ISD,
      absolute_offset: Fraction,
      selected_region: model.Region,
      inherited_region: typing.Optional[model.Region],
      parent: typing.Optional[model.ContentElement],
      parent_computed_begin: typing.Optional[Fraction],
      parent_computed_end: typing.Optional[Fraction],
      element: model.ContentElement
  ) -> typing.Optional[model.ContentElement]:
    if element is None:
      return None

    doc = element.get_doc()

    begin_time, end_time = ISD._make_absolute(
      element.get_begin(),
      element.get_end(),
      parent_computed_begin,
      parent_computed_end
    )

    # prune if temporally inactive
    
    if begin_time is not None and begin_time > absolute_offset:
      return None

    if end_time is not None and end_time <= absolute_offset:
      return None

    # associated region is that associated with the element, or inherited otherwise

    associated_region = element.get_region() if element.get_region() is not None else inherited_region

    # prune the element if either:
    # * the element has children and the associated region is neither the default nor the root region
    # * the element has no children and the associated region is not the root region

    if (
        not isinstance(element, model.Region) and
        associated_region is not selected_region and
        (not element.has_children() or associated_region is not None)
      ):
      return None

    # create an ISD element

    if isinstance(element, model.Region):
      isd_element = ISD.Region(element.get_id(), isd)
    else:
      isd_element = element.__class__(isd)
      isd_element.set_id(element.get_id())

    if not isinstance(element, (model.Br, model.Text)): 
      isd_element.set_lang(element.get_lang())
      isd_element.set_space(element.get_space())

    # keep track of specified style properties

    styles_to_be_computed: typing.Set[model.StyleProperty] = set()

    # copy text nodes

    if isinstance(element, model.Text):
      isd_element.set_text(element.get_text())

    # apply animation

    for anim_step in element.iter_animation_steps():

      anim_begin_time, anim_end_time = ISD._make_absolute(
        anim_step.begin,
        anim_step.end,
        begin_time,
        end_time
      )

      if anim_begin_time is not None and anim_begin_time > absolute_offset:
        continue

      if anim_end_time is not None and anim_end_time <= absolute_offset:
        continue

      styles_to_be_computed.add(anim_step.style_property)
      isd_element.set_style(anim_step.style_property, anim_step.value)

    # copy specified styles

    for spec_style_prop in element.iter_styles():

      if isd_element.has_style(spec_style_prop):
        # skip if the style has already been set
        continue

      styles_to_be_computed.add(spec_style_prop)
      isd_element.set_style(spec_style_prop, element.get_style(spec_style_prop))

    # inherited styling

    if not isinstance(element, (model.Br, model.Text, model.Region)):

      for inherited_style_prop in parent.iter_styles():

        StyleProcessors.BY_STYLE_PROP[inherited_style_prop].inherit(parent, isd_element)


    # initial value styling

    if not isinstance(element, (model.Br, model.Text)):

      for initial_style in styles.StyleProperties.ALL:

        if isd_element.has_style(initial_style):
          continue

        initial_value = doc.get_initial_value(initial_style) if doc.has_initial_value(initial_style) \
                          else initial_style.make_initial_value()

        styles_to_be_computed.add(initial_style)
        isd_element.set_style(initial_style, initial_value)

    # compute style properties

    ISD._compute_styles(styles_to_be_computed, parent, isd_element)

    # prune element is display is "none"

    if isd_element.get_style(styles.StyleProperties.Display) is styles.DisplayType.none:
      return None

    # process children of the element

    isd_element_children = []

    if isinstance(element, model.Region):

      isd_body_element = ISD._process_element(
        isd,
        absolute_offset,
        selected_region,
        associated_region,
        isd_element,
        None,
        None,
        doc.get_body()
      )

      if isd_body_element is not None:
        isd_element_children.append(isd_body_element)

    else:

      for child_element in iter(element):
        isd_child_element = ISD._process_element(
          isd,
          absolute_offset,
          selected_region,
          associated_region,
          isd_element,
          begin_time,
          end_time,
          child_element
        )

        if isd_child_element is not None:
          isd_element_children.append(isd_child_element)

    if len(isd_element_children) > 0:
      isd_element.push_children(isd_element_children)

      if isinstance(isd_element, (model.P, model.Rt, model.Rtc)):
        text_node_list = []
        _construct_text_list(isd_element, text_node_list)
        _process_lwsp(text_node_list)
        _prune_empty_spans(isd_element)

    # remove styles that are not applicable

    for computed_style_prop in list(isd_element.iter_styles()):
      if not isd_element.is_style_applicable(computed_style_prop):
        isd_element.set_style(computed_style_prop, None)
    
    # prune or keep the element

    if isinstance(isd_element, (model.Br, model.Text,model.Rb, model.Rbc)):
      return isd_element

    if isd_element.has_children():
      return isd_element

    if (
        isinstance(isd_element, ISD.Region) and
        isd_element.get_style(styles.StyleProperties.ShowBackground) is styles.ShowBackgroundType.always
      ):
      return isd_element

    return None

def _prune_empty_spans(element: model.ContentElement):
  children = list(element)
  for child in children:
    _prune_empty_spans(child)
    if isinstance(child, model.Text) and not child.get_text():
      element.remove_child(child)
    elif isinstance(child, model.Span) and not child:
      element.remove_child(child)


def _construct_text_list(element: model.ContentElement, text_node_list: typing.List[typing.Union[model.Text, model.Br]]):
  '''Constructs a list of all text and br elements in dfs order, excluding rt, rtc and rp elements'''
  for child in element:
    if isinstance(child, model.Br) or (isinstance(child, model.Text) and child.get_text()):
      text_node_list.append(child)
    elif not isinstance(child, (model.Rt, model.Rtc, model.Rp)):
      _construct_text_list(child, text_node_list)

def _process_lwsp(text_node_list: typing.List[typing.Union[model.Text, model.Br]]):
  '''Processes LWSP according to the space property'''

  def _is_prev_char_lwsp(prev_element):
    if isinstance(prev_element, model.Br):
      return True
      
    prev_text = prev_element.get_text()

    return len(prev_text) > 0 and prev_text[-1] in ("\t", "\r", "\n", " ")

  def _is_next_char_lwsp(next_element):
    if isinstance(next_element, model.Br):
      return True

    next_text = next_element.get_text()

    return len(next_text) > 0 and next_text[0] in ("\r", "\n")


  elist = list(text_node_list)

  # first pass: collapse spaces and remove leading LWSPs

  i = 0

  while i < len(elist):

    node = elist[i]

    if isinstance(node, model.Br) or node.parent().get_space() is model.WhiteSpaceHandling.PRESERVE:
      i += 1
      continue

    trimmed_text = re.sub(r"[\t\r\n ]+", " ", node.get_text())

    if len(trimmed_text) > 0 and trimmed_text[0] == " ":

      if i == 0 or _is_prev_char_lwsp(elist[i - 1]):

        trimmed_text = trimmed_text[1:]

    node.set_text(trimmed_text)

    if len(trimmed_text) == 0:
      del elist[i]
    else:
      i += 1

  # second pass: remove trailing LWSPs

  for i, node in enumerate(elist):

    if isinstance(node, model.Br) or node.parent().get_space() is model.WhiteSpaceHandling.PRESERVE:
      i += 1
      continue

    node_text = node.get_text()

    if node_text[-1] == " ":

      if i == (len(elist) - 1) or _is_next_char_lwsp(elist[i + 1]):

        node.set_text(node_text[:-1])

    

def _compute_length(
    source_length: styles.LengthType,
    pct_ref: typing.Optional[styles.LengthType],
    em_ref: typing.Optional[styles.LengthType],
    c_ref: typing.Optional[styles.LengthType],
    px_ref: typing.Optional[styles.LengthType]
  ):

  if source_length.units is styles.LengthType.Units.pct:
    if pct_ref is None:
      raise ValueError("Percent length computed without pct reference")

    return styles.LengthType(
      value=source_length.value * pct_ref.value / 100,
      units=pct_ref.units
    )

  if source_length.units is styles.LengthType.Units.em:
    if em_ref is None:
      raise ValueError("Em length computed without em reference")

    return styles.LengthType(
      value=source_length.value * em_ref.value,
      units=em_ref.units
    )

  if source_length.units is styles.LengthType.Units.c:
    if c_ref is None:
      raise ValueError("C length computed without c reference")

    return styles.LengthType(
      value=source_length.value * c_ref.value,
      units=c_ref.units
    )

  if source_length.units is styles.LengthType.Units.px:
    if px_ref is None:
      raise ValueError("px length computed without px reference")

    return styles.LengthType(
      value=source_length.value * px_ref.value,
      units=px_ref.units
    )

  return source_length

def _make_rh_length(value: numbers.Number) -> styles.LengthType:
  '''Creates a length expressed in `rh` units
  '''
  return styles.LengthType(
    value=value,
    units=styles.LengthType.Units.rh
  )

def _make_rw_length(value: numbers.Number) -> styles.LengthType:
  '''Creates a length expressed in `rw` units
  '''
  return styles.LengthType(
    value=value,
    units=styles.LengthType.Units.rw
  )

def _get_writing_mode(isd_element: model.ContentElement) -> styles.WritingModeType:

  while not isinstance(isd_element, ISD.Region):
    isd_element = isd_element.get_parent()

  return isd_element.get_style(styles.StyleProperties.WritingMode)

class StyleProcessor:
  '''Processes style properties during the style resolution process.
  
  Class variables:

  * `style_prop`: reference to the style property that the processor handles
  '''

  style_prop: styles.StyleProperty = None

  @classmethod
  def compute(cls, parent: model.ContentElement, element: model.ContentElement):
    '''Reads the (specified) style property value and computes it
    '''

  @classmethod
  def inherit(cls, parent: model.ContentElement, element: model.ContentElement):
    '''Inherit the style property from the parent to the element
    '''
    if cls.style_prop.is_inherited and not element.has_style(cls.style_prop):
      element.set_style(cls.style_prop, parent.get_style(cls.style_prop))

class StyleProcessors:
  '''Processes style properties during the style resolution process
  
  Class variables:

  * `BY_STYLE_PROP`: maps a style property to a processor
  '''

  # pylint: disable=missing-class-docstring

  class BackgroundColor(StyleProcessor):
    style_prop = styles.StyleProperties.BackgroundColor

  class Color(StyleProcessor):
    style_prop = styles.StyleProperties.Color

  class Direction(StyleProcessor):
    style_prop = styles.StyleProperties.Direction

  class Disparity(StyleProcessor):
    style_prop = styles.StyleProperties.Disparity

  class Display(StyleProcessor):
    style_prop = styles.StyleProperties.Display

  class DisplayAlign(StyleProcessor):
    style_prop = styles.StyleProperties.DisplayAlign

  class Extent(StyleProcessor):
    style_prop = styles.StyleProperties.Extent

    @classmethod
    def compute(cls, parent: model.ContentElement, element: model.ContentElement):

      style_value: styles.ExtentType = element.get_style(cls.style_prop)

      # height

      height = _compute_length(
        style_value.height,
        _make_rh_length(100),
        element.get_style(styles.StyleProperties.FontSize),
        _make_rh_length(100 / element.get_doc().get_cell_resolution().rows),
        _make_rh_length(100 / element.get_doc().get_px_resolution().height)
      )

      # width

      width = _compute_length(
        style_value.width,
        _make_rw_length(100),
        element.get_style(styles.StyleProperties.FontSize),
        _make_rw_length(100 / element.get_doc().get_cell_resolution().columns),
        _make_rw_length(100 / element.get_doc().get_px_resolution().width)
      )

      element.set_style(
        cls.style_prop,
        styles.ExtentType(
          height=height,
          width=width
        )
      )

  class FillLineGap(StyleProcessor):
    style_prop = styles.StyleProperties.FillLineGap

  class FontFamily(StyleProcessor):
    style_prop = styles.StyleProperties.FontFamily

  class FontSize(StyleProcessor):
    style_prop = styles.StyleProperties.FontSize

    @classmethod
    def inherit(cls, parent: model.ContentElement, element: model.ContentElement):
      if element.has_style(cls.style_prop):
        return

      parent_value: styles.LengthType = parent.get_style(cls.style_prop)

      if (
          isinstance(element, model.Rtc) or
          (isinstance(element, model.Rt) and not isinstance(parent, model.Rtc))
      ):
        style_value = styles.LengthType(
          value=parent_value.value/2,
          units=parent_value.units
        )
      else:
        style_value = parent_value

      element.set_style(cls.style_prop, style_value)

    @classmethod
    def compute(cls, parent: model.ContentElement, element: model.ContentElement):

      style_value = element.get_style(cls.style_prop)
      parent_value = parent.get_style(cls.style_prop) if parent is not None else None

      pct_ref = parent_value if parent_value is not None \
         else _make_rh_length(100/element.get_doc().get_cell_resolution().rows)

      element.set_style(
        cls.style_prop,
        _compute_length(
          style_value,
          pct_ref,
          pct_ref,
          _make_rh_length(100 / element.get_doc().get_cell_resolution().rows),
          _make_rh_length(100 / element.get_doc().get_px_resolution().height)
        )
      )      

  class FontStyle(StyleProcessor):
    style_prop = styles.StyleProperties.FontStyle

  class FontWeight(StyleProcessor):
    style_prop = styles.StyleProperties.FontWeight

  class LineHeight(StyleProcessor):
    style_prop = styles.StyleProperties.LineHeight

    @classmethod
    def compute(cls, parent: model.ContentElement, element: model.ContentElement):
      value = element.get_style(cls.style_prop)

      if value is styles.SpecialValues.normal:

        computed_value = value

      else:
        computed_value = _compute_length(
          value,
          element.get_style(styles.StyleProperties.FontSize),
          element.get_style(styles.StyleProperties.FontSize),
          _make_rh_length(100 / element.get_doc().get_cell_resolution().rows),
          _make_rh_length(100 / element.get_doc().get_px_resolution().height)
        )

      element.set_style(cls.style_prop, computed_value)

  class LinePadding(StyleProcessor):
    style_prop = styles.StyleProperties.LinePadding

    @classmethod
    def compute(cls, parent: model.ContentElement, element: model.ContentElement):
      element.set_style(
        cls.style_prop,
        _compute_length(
          element.get_style(cls.style_prop),
          element.get_style(styles.StyleProperties.FontSize),
          element.get_style(styles.StyleProperties.FontSize),
          _make_rh_length(100 / element.get_doc().get_cell_resolution().rows),
          _make_rh_length(100 / element.get_doc().get_px_resolution().height)
        )
      )

  class LuminanceGain(StyleProcessor):
    style_prop = styles.StyleProperties.LuminanceGain

  class MultiRowAlign(StyleProcessor):
    style_prop = styles.StyleProperties.MultiRowAlign

  class Opacity(StyleProcessor):
    style_prop = styles.StyleProperties.Opacity

  class Origin(StyleProcessor):
    style_prop = styles.StyleProperties.Origin

    @classmethod
    def compute(cls, parent: model.ContentElement, element: model.ContentElement):

      style_value: styles.PositionType = element.get_style(cls.style_prop)

      # height

      y = _compute_length(
        style_value.y,
        _make_rh_length(100),
        element.get_style(styles.StyleProperties.FontSize),
        _make_rh_length(100 / element.get_doc().get_cell_resolution().rows),
        _make_rh_length(100 / element.get_doc().get_px_resolution().height)
      )

      # width

      x = _compute_length(
        style_value.x,
        _make_rw_length(100),
        element.get_style(styles.StyleProperties.FontSize),
        _make_rw_length(100 / element.get_doc().get_cell_resolution().columns),
        _make_rw_length(100 / element.get_doc().get_px_resolution().width)
      )

      element.set_style(
        cls.style_prop,
        styles.PositionType(
          x=x,
          y=y
        )
      )

  class Overflow(StyleProcessor):
    style_prop = styles.StyleProperties.Overflow

  class Padding(StyleProcessor):
    style_prop = styles.StyleProperties.Padding

    @classmethod
    def compute(cls, parent: model.ContentElement, element: model.ContentElement):

      padding_value: styles.PaddingType = element.get_style(cls.style_prop)

      wm: styles.WritingModeType = element.get_style(styles.StyleProperties.WritingMode)

      extent: styles.LengthType = element.get_style(styles.StyleProperties.Extent)

      is_vertical = wm in (styles.WritingModeType.tblr, styles.WritingModeType.tbrl)

      c_h = _make_rh_length(100 / element.get_doc().get_cell_resolution().rows)
      px_h = _make_rh_length(100 / element.get_doc().get_px_resolution().height)
      c_w = _make_rw_length(100 / element.get_doc().get_cell_resolution().columns)
      px_w = _make_rw_length(100 / element.get_doc().get_px_resolution().width)

      c_before = _compute_length(
        padding_value.before,
        extent.width if is_vertical else extent.height,
        element.get_style(styles.StyleProperties.FontSize),
        c_w if is_vertical else c_h,
        px_w if is_vertical else px_h
      )

      c_after = _compute_length(
        padding_value.after,
        extent.width if is_vertical else extent.height,
        element.get_style(styles.StyleProperties.FontSize),
        c_w if is_vertical else c_h,
        px_w if is_vertical else px_h
      )

      c_start = _compute_length(
        padding_value.start,
        extent.width if not is_vertical else extent.height,
        element.get_style(styles.StyleProperties.FontSize),
        c_w if not is_vertical else c_h,
        px_w if not is_vertical else px_h
      )

      c_end = _compute_length(
        padding_value.end,
        extent.width if not is_vertical else extent.height,
        element.get_style(styles.StyleProperties.FontSize),
        c_w if not is_vertical else c_h,
        px_w if not is_vertical else px_h
      )

      element.set_style(
        cls.style_prop,
        styles.PaddingType(c_before, c_end, c_after, c_start)
      )    

  class RubyAlign(StyleProcessor):
    style_prop = styles.StyleProperties.RubyAlign

  class RubyPosition(StyleProcessor):
    style_prop = styles.StyleProperties.RubyPosition

  class RubyReserve(StyleProcessor):
    style_prop = styles.StyleProperties.RubyReserve

    @classmethod
    def compute(cls, parent: model.ContentElement, element: model.ContentElement):
      value: typing.Union[styles.SpecialValues.none, styles.RubyReserveType] = element.get_style(cls.style_prop)

      if value is styles.SpecialValues.none:

        computed_value = value

      elif value.length is not None:
        computed_value = styles.RubyReserveType(
          position=value.position,
          length=_compute_length(
            value.length,
            element.get_style(styles.StyleProperties.FontSize),
            element.get_style(styles.StyleProperties.FontSize),
            _make_rh_length(100 / element.get_doc().get_cell_resolution().rows),
            _make_rh_length(100 / element.get_doc().get_px_resolution().height)
          )
        )

      else:
        fs = element.get_style(styles.StyleProperties.FontSize)
        computed_value = styles.RubyReserveType(
          position=value.position,
          length=styles.LengthType(
            fs.value/2,
            fs.units
          )
        )
        
      element.set_style(cls.style_prop, computed_value)

  class Shear(StyleProcessor):
    style_prop = styles.StyleProperties.Shear

  class ShowBackground(StyleProcessor):
    style_prop = styles.StyleProperties.ShowBackground

  class TextAlign(StyleProcessor):
    style_prop = styles.StyleProperties.TextAlign

  class TextCombine(StyleProcessor):
    style_prop = styles.StyleProperties.TextCombine

  class TextDecoration(StyleProcessor):
    style_prop = styles.StyleProperties.TextDecoration

    @classmethod
    def inherit(cls, parent: model.ContentElement, element: model.ContentElement):
      parent_value: styles.TextDecorationType = parent.get_style(cls.style_prop)

      spec_value: styles.TextDecorationType = element.get_style(cls.style_prop)

      if spec_value is None:

        style_value = parent_value

      else:
        style_value = styles.TextDecorationType(
          underline=spec_value.underline if spec_value.underline is not None else parent_value.underline,
          line_through=spec_value.line_through if spec_value.line_through is not None else parent_value.line_through,
          overline=spec_value.overline if spec_value.overline is not None else parent_value.overline
        )

      element.set_style(cls.style_prop, style_value)

  class TextEmphasis(StyleProcessor):
    style_prop = styles.StyleProperties.TextEmphasis

    @classmethod
    def compute(cls, parent: model.ContentElement, element: model.ContentElement):
      value: styles.TextEmphasisType = element.get_style(cls.style_prop)

      if value is styles.SpecialValues.none:

        computed_value = value

      else:
        
        color = value.color if value.color is not None else element.get_style(styles.StyleProperties.Color)

        if value.style is styles.TextEmphasisType.Style.auto:

          wm: styles.WritingModeType = _get_writing_mode(parent)

          if wm in (styles.WritingModeType.tblr, styles.WritingModeType.tbrl):

            style = styles.TextEmphasisType.Style.filled_sesame

          else:

            style = styles.TextEmphasisType.Style.filled_circle

        else:

          style = value.style

        computed_value = styles.TextEmphasisType(
          color=color,
          position=value.position,
          style=style
        )
        
      element.set_style(cls.style_prop, computed_value)


  class TextOutline(StyleProcessor):
    style_prop = styles.StyleProperties.TextOutline

    @classmethod
    def compute(cls, parent: model.ContentElement, element: model.ContentElement):
      value: typing.Union[styles.SpecialValues.none, styles.TextOutlineType] = element.get_style(cls.style_prop)

      if value is styles.SpecialValues.none:

        computed_value = value

      else:

        computed_value = styles.TextOutlineType(
          color=value.color if value.color is not None else element.get_style(styles.StyleProperties.Color),
          thickness=_compute_length(
            value.thickness,
            element.get_style(styles.StyleProperties.FontSize),
            element.get_style(styles.StyleProperties.FontSize),
            _make_rh_length(100 / element.get_doc().get_cell_resolution().rows),
            _make_rh_length(100 / element.get_doc().get_px_resolution().height)
          )
        )
        
      element.set_style(cls.style_prop, computed_value)

  class TextShadow(StyleProcessor):
    style_prop = styles.StyleProperties.TextShadow

    @classmethod
    def compute(cls, parent: model.ContentElement, element: model.ContentElement):
      value: typing.Union[styles.SpecialValues.none, styles.TextShadowType] = element.get_style(cls.style_prop)

      if value is styles.SpecialValues.none:

        computed_value = value

      else:

        shadows = []

        for shadow in value.shadows:
          shadows.append(
            styles.TextShadowType.Shadow(
              color=shadow.color if shadow.color is not None else element.get_style(styles.StyleProperties.Color),
              x_offset=_compute_length(
                shadow.x_offset,
                element.get_style(styles.StyleProperties.FontSize),
                element.get_style(styles.StyleProperties.FontSize),
                _make_rh_length(100 / element.get_doc().get_cell_resolution().rows),
                _make_rh_length(100 / element.get_doc().get_px_resolution().height)
              ),
              y_offset=_compute_length(
                shadow.y_offset,
                element.get_style(styles.StyleProperties.FontSize),
                element.get_style(styles.StyleProperties.FontSize),
                _make_rh_length(100 / element.get_doc().get_cell_resolution().rows),
                _make_rh_length(100 / element.get_doc().get_px_resolution().height)
              ),
              blur_radius=None if shadow.blur_radius is None else _compute_length(
                shadow.blur_radius,
                element.get_style(styles.StyleProperties.FontSize),
                element.get_style(styles.StyleProperties.FontSize),
                _make_rh_length(100 / element.get_doc().get_cell_resolution().rows),
                _make_rh_length(100 / element.get_doc().get_px_resolution().height)
              )
            )
          )

        computed_value = styles.TextShadowType(tuple(shadows))
        
      element.set_style(cls.style_prop, computed_value)

  class UnicodeBidi(StyleProcessor):
    style_prop = styles.StyleProperties.UnicodeBidi

  class Visibility(StyleProcessor):
    style_prop = styles.StyleProperties.Visibility

  class WrapOption(StyleProcessor):
    style_prop = styles.StyleProperties.WrapOption

  class WritingMode(StyleProcessor):
    style_prop = styles.StyleProperties.WritingMode

  BY_STYLE_PROP = {
    processor.style_prop : processor
    for processor_name, processor in list(locals().items()) if inspect.isclass(processor) and processor.style_prop is not None
    }

# pylint: enable=missing-class-docstring<|MERGE_RESOLUTION|>--- conflicted
+++ resolved
@@ -172,13 +172,8 @@
     return sorted(s_times)
 
   @staticmethod
-<<<<<<< HEAD
-  def from_model(doc: model.Document, offset: Fraction, _progress_callback=lambda _: None) -> typing.Optional[ISD]:
-    '''Creates an ISD from a snapshot of a Document `doc` at a given time offset `offset`
-=======
-  def from_model(doc: model.ContentDocument, offset: Fraction) -> typing.Optional[ISD]:
+  def from_model(doc: model.ContentDocument, offset: Fraction, _progress_callback=lambda _: None) -> typing.Optional[ISD]:
     '''Creates an ISD from a snapshot of a ContentDocument `doc` at a given time offset `offset`
->>>>>>> f80e8a1c
     '''
     isd = ISD(doc)
 
