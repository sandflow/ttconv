--- conflicted
+++ resolved
@@ -103,12 +103,9 @@
     self,
     gsi_block: bytes,
     disable_fill_line_gap: bool = False,
-<<<<<<< HEAD
-    start_tc: typing.Optional[str] = None):
-=======
-    disable_line_padding: bool = False
+    disable_line_padding: bool = False,
+    start_tc: typing.Optional[str] = None
     ):
->>>>>>> 44f0dbff
     
     self.gsi = blocks.GSI(gsi_block)
 
