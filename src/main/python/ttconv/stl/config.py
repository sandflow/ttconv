#!/usr/bin/env python
# -*- coding: UTF-8 -*-

# Copyright (c) 2020, Sandflow Consulting LLC
#
# Redistribution and use in source and binary forms, with or without
# modification, are permitted provided that the following conditions are met:
#
# 1. Redistributions of source code must retain the above copyright notice, this
#    list of conditions and the following disclaimer.
# 2. Redistributions in binary form must reproduce the above copyright notice,
#    this list of conditions and the following disclaimer in the documentation
#    and/or other materials provided with the distribution.
#
# THIS SOFTWARE IS PROVIDED BY THE COPYRIGHT HOLDERS AND CONTRIBUTORS "AS IS" AND
# ANY EXPRESS OR IMPLIED WARRANTIES, INCLUDING, BUT NOT LIMITED TO, THE IMPLIED
# WARRANTIES OF MERCHANTABILITY AND FITNESS FOR A PARTICULAR PURPOSE ARE
# DISCLAIMED. IN NO EVENT SHALL THE COPYRIGHT OWNER OR CONTRIBUTORS BE LIABLE FOR
# ANY DIRECT, INDIRECT, INCIDENTAL, SPECIAL, EXEMPLARY, OR CONSEQUENTIAL DAMAGES
# (INCLUDING, BUT NOT LIMITED TO, PROCUREMENT OF SUBSTITUTE GOODS OR SERVICES;
# LOSS OF USE, DATA, OR PROFITS; OR BUSINESS INTERRUPTION) HOWEVER CAUSED AND
# ON ANY THEORY OF LIABILITY, WHETHER IN CONTRACT, STRICT LIABILITY, OR TORT
# (INCLUDING NEGLIGENCE OR OTHERWISE) ARISING IN ANY WAY OUT OF THE USE OF THIS
# SOFTWARE, EVEN IF ADVISED OF THE POSSIBILITY OF SUCH DAMAGE.

"""STL configuration"""

from __future__ import annotations
import typing

from dataclasses import dataclass, field

from ttconv.config import ModuleConfiguration

@dataclass
class STLReaderConfiguration(ModuleConfiguration):
  """STL reader configuration"""

  disable_fill_line_gap: bool = field(default=False, metadata={"decoder": bool})
<<<<<<< HEAD
  program_start_tc: typing.Optional[str] = field(default=None)
=======

  disable_line_padding: bool = field(default=False, metadata={"decoder": bool})
>>>>>>> 44f0dbff
  
  @classmethod
  def name(cls):
    return "stl_reader"<|MERGE_RESOLUTION|>--- conflicted
+++ resolved
@@ -37,12 +37,8 @@
   """STL reader configuration"""
 
   disable_fill_line_gap: bool = field(default=False, metadata={"decoder": bool})
-<<<<<<< HEAD
   program_start_tc: typing.Optional[str] = field(default=None)
-=======
-
   disable_line_padding: bool = field(default=False, metadata={"decoder": bool})
->>>>>>> 44f0dbff
   
   @classmethod
   def name(cls):
