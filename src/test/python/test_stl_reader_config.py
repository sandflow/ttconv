--- conflicted
+++ resolved
@@ -58,7 +58,6 @@
       doc = ttconv.stl.reader.to_model(f, config)
       self.assertEqual(doc.get_body().get_style(styles.StyleProperties.FillLineGap), True)
 
-<<<<<<< HEAD
   def test_program_start_tc_parsing(self):
     config = ttconv.stl.config.STLReaderConfiguration.parse(json.loads('{"program_start_tc":"00:01:00:12"}'))
     self.assertEqual(config.program_start_tc, "00:01:00:12")
@@ -66,6 +65,29 @@
     config = ttconv.stl.config.STLReaderConfiguration.parse(json.loads("{}"))
     self.assertIsNone(config.program_start_tc)
 
+  def test_disable_line_padding(self):
+    config_json = '{"disable_line_padding":true}'
+    config = ttconv.stl.config.STLReaderConfiguration.parse(json.loads(config_json))
+
+    with open("src/test/resources/stl/sandflow/setting_background_before_startbox.stl", "rb") as f:
+      doc = ttconv.stl.reader.to_model(f, config)
+      self.assertIsNone(doc.get_body().get_style(styles.StyleProperties.LinePadding))
+
+  def test_default_line_padding(self):
+    with open("src/test/resources/stl/sandflow/setting_background_before_startbox.stl", "rb") as f:
+      doc = ttconv.stl.reader.to_model(f)
+      self.assertIsNotNone(doc.get_body().get_style(styles.StyleProperties.LinePadding))
+      self.assertNotEqual(doc.get_body().get_style(styles.StyleProperties.LinePadding).value, 0)
+
+  def test_enable_line_padding(self):
+    config_json = '{"disable_line_padding":false}'
+    config = ttconv.stl.config.STLReaderConfiguration.parse(json.loads(config_json))
+
+    with open("src/test/resources/stl/sandflow/setting_background_before_startbox.stl", "rb") as f:
+      doc = ttconv.stl.reader.to_model(f, config)
+      self.assertIsNotNone(doc.get_body().get_style(styles.StyleProperties.LinePadding))
+      self.assertNotEqual(doc.get_body().get_style(styles.StyleProperties.LinePadding).value, 0)
+      
   def test_tcp_override_001(self):
     '''Testing TCP Override with 09:00:00:00'''  
     with open("src/test/resources/stl/sandflow/test_tcp_processing.stl", "rb") as f:
@@ -91,30 +113,6 @@
                       SmpteTimeCode.parse("10:00:00:00",FPS_25).to_temporal_offset())
       self.assertEqual(p_list[1].get_end(),
                       SmpteTimeCode.parse("10:00:01:24",FPS_25).to_temporal_offset())
-=======
-  def test_disable_line_padding(self):
-    config_json = '{"disable_line_padding":true}'
-    config = ttconv.stl.config.STLReaderConfiguration.parse(json.loads(config_json))
-
-    with open("src/test/resources/stl/sandflow/setting_background_before_startbox.stl", "rb") as f:
-      doc = ttconv.stl.reader.to_model(f, config)
-      self.assertIsNone(doc.get_body().get_style(styles.StyleProperties.LinePadding))
-
-  def test_default_line_padding(self):
-    with open("src/test/resources/stl/sandflow/setting_background_before_startbox.stl", "rb") as f:
-      doc = ttconv.stl.reader.to_model(f)
-      self.assertIsNotNone(doc.get_body().get_style(styles.StyleProperties.LinePadding))
-      self.assertNotEqual(doc.get_body().get_style(styles.StyleProperties.LinePadding).value, 0)
-
-  def test_enable_line_padding(self):
-    config_json = '{"disable_line_padding":false}'
-    config = ttconv.stl.config.STLReaderConfiguration.parse(json.loads(config_json))
-
-    with open("src/test/resources/stl/sandflow/setting_background_before_startbox.stl", "rb") as f:
-      doc = ttconv.stl.reader.to_model(f, config)
-      self.assertIsNotNone(doc.get_body().get_style(styles.StyleProperties.LinePadding))
-      self.assertNotEqual(doc.get_body().get_style(styles.StyleProperties.LinePadding).value, 0)
->>>>>>> 44f0dbff
 
 if __name__ == '__main__':
   unittest.main()