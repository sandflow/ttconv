--- conflicted
+++ resolved
@@ -30,11 +30,7 @@
 import unittest
 import xml.etree.ElementTree as et
 import os
-<<<<<<< HEAD
-import ttconv.imsc_reader
-=======
 from ttconv.imsc import imsc_reader
->>>>>>> ff426fea
 
 class IMSCReaderTest(unittest.TestCase):
 
@@ -51,14 +47,5 @@
             tree = et.parse(os.path.join(root, filename))
             self.assertIsNotNone(imsc_reader.to_model(tree))
 
-  def test_imsc_1_test_suite(self):
-    for root, _subdirs, files in os.walk("src/test/resources/ttml/imsc-tests/imsc1/ttml"):
-      for filename in files:
-        (name, ext) = os.path.splitext(filename)
-        if ext == ".ttml":
-          with self.subTest(name):
-            tree = et.parse(os.path.join(root, filename))
-            self.assertIsNotNone(ttconv.imsc_reader.to_model(tree))
-
 if __name__ == '__main__':
   unittest.main()