--- conflicted
+++ resolved
@@ -28,9 +28,9 @@
 # pylint: disable=R0201,C0115,C0116
 
 import unittest
+from fractions import Fraction
 import ttconv.model as model
 import ttconv.style_properties as styles
-from fractions import Fraction
 
 class DocumentTest(unittest.TestCase):
 
@@ -237,7 +237,6 @@
       cr = model.PixelResolutionType(height=0, width=640)
 
 
-<<<<<<< HEAD
   def active_area_default(self):
 
     aa = model.ActiveAreaType()
@@ -292,7 +291,8 @@
       d.get_active_area(),
       aa
       )
-=======
+
+
   def display_aspect_ratio(self):
 
     d = model.Document()
@@ -309,7 +309,6 @@
 
     with self.assertRaises(ValueError):
       d.set_display_aspect_ratio("hello")
->>>>>>> d3da92bb
 
 
 if __name__ == '__main__':
