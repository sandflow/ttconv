--- conflicted
+++ resolved
@@ -43,11 +43,7 @@
 
     if not os.path.exists('build/config.json'):
       config_json = {}
-<<<<<<< HEAD
-      config_json['general'] = {"progress_bar" : False}
-=======
       config_json['general'] = {"progress_bar" : False, "log_level": "INFO"}
->>>>>>> 324679c6
 
       with open('build/config.json', 'w') as outfile:
         json.dump(config_json, outfile)
